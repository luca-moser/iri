<?xml version="1.0" encoding="UTF-8"?>
<project xmlns="http://maven.apache.org/POM/4.0.0" xmlns:xsi="http://www.w3.org/2001/XMLSchema-instance"
         xsi:schemaLocation="http://maven.apache.org/POM/4.0.0 http://maven.apache.org/xsd/maven-4.0.0.xsd">
    <modelVersion>4.0.0</modelVersion>

    <groupId>com.iota</groupId>
    <artifactId>iri</artifactId>
    <version>1.5.5</version>

    <name>IRI</name>
    <description>IOTA Reference Implementation</description>

    <scm>
        <url>https://github.com/iotaledger/iri/</url>
        <connection>scm:git:git://github.com/iotaledger/iri.git</connection>
        <developerConnection>scm:git:git@github.com/iotaledger/iri.git</developerConnection>
    </scm>

    <properties>
        <java-version>1.8</java-version>
        <project.build.sourceEncoding>UTF-8</project.build.sourceEncoding>
        <undertow.version>1.4.6.Final</undertow.version>
        <!-- Setting the checkstyle.config.location here will make checkstyle use this file in every maven target.
             This variable will be load by checkstyle plugin automatically. It is more global than setting the
             configLocation attribute on every maven goal. -->
        <checkstyle.config.location>checkstyle.xml</checkstyle.config.location>
    </properties>

    <repositories>
        <repository>
            <id>sonatype-oss-public</id>
            <url>https://oss.sonatype.org/content/groups/public/</url>
            <releases>
                <enabled>true</enabled>
            </releases>
            <snapshots>
                <enabled>true</enabled>
            </snapshots>
        </repository>
    </repositories>

    <dependencies>

        <!-- https://mvnrepository.com/artifact/org.bouncycastle/bcprov-jdk15on -->
        <dependency>
            <groupId>org.bouncycastle</groupId>
            <artifactId>bcprov-jdk15on</artifactId>
            <version>1.58</version>
        </dependency>

        <!-- https://mvnrepository.com/artifact/org.apache.commons/commons-lang3 -->
        <dependency>
            <groupId>org.apache.commons</groupId>
            <artifactId>commons-lang3</artifactId>
            <version>3.5</version>
        </dependency>

        <!-- https://mvnrepository.com/artifact/org.apache.commons/commons-collections4 -->
        <dependency>
            <groupId>org.apache.commons</groupId>
            <artifactId>commons-collections4</artifactId>
            <version>4.1</version>
        </dependency>

                <!-- https://mvnrepository.com/artifact/org.slf4j/slf4j-api -->
        <dependency>
            <groupId>org.slf4j</groupId>
            <artifactId>slf4j-api</artifactId>
            <version>1.7.25</version>
        </dependency>

        <!-- https://mvnrepository.com/artifact/ch.qos.logback/logback-classic -->
        <dependency>
            <groupId>ch.qos.logback</groupId>
            <artifactId>logback-classic</artifactId>
            <version>1.2.3</version>
        </dependency>

        <!-- https://mvnrepository.com/artifact/commons-io/commons-io -->
        <dependency>
            <groupId>commons-io</groupId>
            <artifactId>commons-io</artifactId>
            <version>2.5</version>
        </dependency>

        <!-- https://mvnrepository.com/artifact/org.rocksdb/rocksdbjni -->
        <dependency>
            <groupId>org.rocksdb</groupId>
            <artifactId>rocksdbjni</artifactId>
            <version>5.7.3</version>
        </dependency>

        <!-- json support -->
        <dependency>
            <groupId>com.google.code.gson</groupId>
            <artifactId>gson</artifactId>
            <version>2.8.1</version>
        </dependency>

        <!-- https://mvnrepository.com/artifact/com.fasterxml.jackson.core/jackson-databind -->
        <dependency>
            <groupId>com.fasterxml.jackson.core</groupId>
            <artifactId>jackson-databind</artifactId>
            <version>2.9.6</version>
        </dependency>

        <!-- undertow server -->
        <dependency>
            <groupId>io.undertow</groupId>
            <artifactId>undertow-core</artifactId>
            <version>${undertow.version}</version>
        </dependency>

        <dependency>
            <groupId>io.undertow</groupId>
            <artifactId>undertow-servlet</artifactId>
            <version>${undertow.version}</version>
        </dependency>

        <dependency>
            <groupId>io.undertow</groupId>
            <artifactId>undertow-websockets-jsr</artifactId>
            <version>${undertow.version}</version>
        </dependency>

        <!-- test dependencies -->

        <!-- https://mvnrepository.com/artifact/com.jayway.restassured/rest-assured -->
        <dependency>
            <groupId>com.jayway.restassured</groupId>
            <artifactId>rest-assured</artifactId>
            <version>2.9.0</version>
            <scope>test</scope>
        </dependency>

        <!-- https://mvnrepository.com/artifact/com.jayway.jsonpath/json-path -->
        <dependency>
            <groupId>com.jayway.jsonpath</groupId>
            <artifactId>json-path</artifactId>
            <version>2.2.0</version>
            <scope>test</scope>
        </dependency>

        <dependency>
            <groupId>junit</groupId>
            <artifactId>junit</artifactId>
            <version>4.12</version>
            <scope>test</scope>
        </dependency>

        <!-- https://mvnrepository.com/artifact/org.mockito/mockito-all -->
        <dependency>
            <groupId>org.mockito</groupId>
            <artifactId>mockito-all</artifactId>
            <version>1.10.19</version>
            <scope>test</scope>
        </dependency>

        <dependency>
            <groupId>uk.co.froot.maven.enforcer</groupId>
            <artifactId>digest-enforcer-rules</artifactId>
            <version>0.0.1</version>
            <scope>compile</scope>
        </dependency>

        <dependency>
            <groupId>org.ini4j</groupId>
            <artifactId>ini4j</artifactId>
            <version>0.5.4</version>
        </dependency>

        <dependency>
            <groupId>org.zeromq</groupId>
            <artifactId>jeromq</artifactId>
            <version>0.4.3</version>
        </dependency>

        <dependency>
            <groupId>com.beust</groupId>
            <artifactId>jcommander</artifactId>
            <version>1.72</version>
        </dependency>

<<<<<<< HEAD
        <dependency>
            <groupId>org.openjdk.jmh</groupId>
            <artifactId>jmh-core</artifactId>
            <version>1.21</version>
            <scope>test</scope>
        </dependency>
        <dependency>
            <groupId>org.openjdk.jmh</groupId>
            <artifactId>jmh-generator-annprocess</artifactId>
            <version>1.21</version>
            <scope>test</scope>
        </dependency>

=======
>>>>>>> 7ba1e335
    </dependencies>

    <build>
        <plugins>
            <plugin>
                <groupId>org.apache.maven.plugins</groupId>
                <artifactId>maven-compiler-plugin</artifactId>
                <version>3.3</version>
                <configuration>
                    <source>${java-version}</source>
                    <target>${java-version}</target>
                    <testSource>${java-version}</testSource>
                    <testTarget>${java-version}</testTarget>
                    <useIncrementalCompilation>false</useIncrementalCompilation>
                </configuration>
            </plugin>
            <plugin>
			    <groupId>org.apache.maven.plugins</groupId>
			    <artifactId>maven-javadoc-plugin</artifactId>
			    <version>3.0.0</version>
			    <configuration>
			        <doclet>com.iota.mdxdoclet.MDXDoclet</doclet>
			        <sourcepath>src/main/java</sourcepath>
			        <useStandardDocletOptions>false</useStandardDocletOptions>
			        <additionalOptions>
			            <additionalOption>-version "${project.version}"</additionalOption>
			        </additionalOptions>
			        <quiet>true</quiet>
			        <docletArtifact>
			            <groupId>com.iota</groupId>
			            <artifactId>mdxdoclet</artifactId>
			            <version>0.1</version>
			        </docletArtifact>
			    </configuration>
			</plugin>
            <plugin>
                <groupId>org.apache.maven.plugins</groupId>
                <artifactId>maven-shade-plugin</artifactId>
                <version>2.4.3</version>
                <executions>
                    <execution>
                        <phase>package</phase>
                        <goals>
                            <goal>shade</goal>
                        </goals>
                        <configuration>
                            <finalName>iri-${project.version}</finalName>
                            <outputDirectory>${project.basedir}/target</outputDirectory>
                            <mainClass>com.iota.iri.IRI</mainClass>
                            <transformers>
                                <transformer
                                        implementation="org.apache.maven.plugins.shade.resource.ManifestResourceTransformer">
                                    <mainClass>com.iota.iri.IRI</mainClass>
                                </transformer>
                            </transformers>
                            <filters>
                                <filter>
                                    <artifact>*:*</artifact>
                                    <excludes>
                                        <exclude>META-INF/*.SF</exclude>
                                        <exclude>META-INF/*.DSA</exclude>
                                        <exclude>META-INF/*.RSA</exclude>
                                    </excludes>
                                </filter>
                            </filters>
                        </configuration>
                    </execution>
                </executions>
            </plugin>
            <!-- This checkstyle goal will only be invoked during the validate goal or by running "mvn validate"
                 manually. It indirectly calls "mvn checkstyle:check" -->
            <plugin>
                <groupId>org.apache.maven.plugins</groupId>
                <artifactId>maven-checkstyle-plugin</artifactId>
                <version>3.0.0</version>
                <executions>
                    <execution>
                        <id>validate</id>
                        <phase>validate</phase>
                        <configuration>
                            <configLocation>${checkstyle.config.location}</configLocation>
                            <encoding>UTF-8</encoding>
                            <consoleOutput>true</consoleOutput>
                            <failsOnError>true</failsOnError>
                        </configuration>
                        <goals>
                            <goal>check</goal>
                        </goals>
                    </execution>
                </executions>
            </plugin>
            <!-- Use the Enforcer to verify build integrity -->
            <plugin>
                <groupId>org.apache.maven.plugins</groupId>
                <artifactId>maven-enforcer-plugin</artifactId>
                <version>1.4</version>
                <executions>
                    <execution>
                        <id>enforce</id>
                        <phase>package</phase>
                        <goals>
                            <goal>enforce</goal>
                        </goals>
                        <configuration>
                            <rules>
                                <digestRule implementation="uk.co.froot.maven.enforcer.DigestRule">

                                    <!-- Create a snapshot to build the list of URNs below -->
                                    <buildSnapshot>true</buildSnapshot>

                                    <!-- List of required hashes -->
                                    <!-- Format is URN of groupId:artifactId:version:type:classifier:scope:hash -->
                                    <!-- classifier is "null" if not present -->
                                    <urns>
                                        <urn>
                                            org.apache.commons:commons-lang3:3.5:jar:null:compile:6c6c702c89bfff3cd9e80b04d668c5e190d588c6
                                        </urn>
                                        <!-- http://repo2.maven.org/maven2/org/slf4j/slf4j-api/1.7.25/ -->
                                        <urn>
                                            org.slf4j:slf4j-api:1.7.25:jar:null:compile:da76ca59f6a57ee3102f8f9bd9cee742973efa8a
                                        </urn>
                                        <urn>
                                            ch.qos.logback:logback-classic:1.2.3:jar:null:compile:7c4f3c474fb2c041d8028740440937705ebb473a
                                        </urn>
                                        <urn>
                                            commons-io:commons-io:2.5:jar:null:compile:2852e6e05fbb95076fc091f6d1780f1f8fe35e0f
                                        </urn>
                                        <urn>
                                            org.rocksdb:rocksdbjni:5.7.3:jar:null:compile:421b44ad957a2b6cce5adedc204db551831b553d
                                        </urn>
                                        <urn>
                                            com.google.code.gson:gson:2.8.1:jar:null:compile:02a8e0aa38a2e21cb39e2f5a7d6704cbdc941da0
                                        </urn>
                                        <urn>
                                            io.undertow:undertow-core:${undertow.version}:jar:null:compile:e5764e5017bfe8c2dd421dc80035e5165501bfda
                                        </urn>
                                        <urn>
                                            io.undertow:undertow-servlet:${undertow.version}:jar:null:compile:0e2850a558e70a2d72d9a3e782c7b6fde2d9f1c7
                                        </urn>
                                        <urn>
                                            io.undertow:undertow-websockets-jsr:${undertow.version}:jar:null:compile:a76941dade81de7847520755c2efc7fab67043cb
                                        </urn>
                                        <!--
                                        not used anymore
                                        <urn>org.reflections:reflections:0.9.10:jar:null:compile:3812159b1b4b7c296fa80f53eed6362961eb85da</urn>
                                        -->
                                        <urn>
                                            com.jayway.restassured:rest-assured:2.9.0:jar:null:test:d0d5b6720a58472ab99287c931a8205373d6e7b2
                                        </urn>
                                        <urn>
                                            com.jayway.jsonpath:json-path:2.2.0:jar:null:test:22290d17944bd239fabf5ac69005a60a7ecbbbcb
                                        </urn>
                                        <urn>junit:junit:4.12:jar:null:test:2973d150c0dc1fefe998f834810d68f278ea58ec
                                        </urn>
                                        <urn>
                                            org.ini4j:ini4j:0.5.4:jar:null:compile:4a3ee4146a90c619b20977d65951825f5675b560
                                        </urn>
                                        <urn>
                                            org.bouncycastle:bcprov-jdk15on:1.58:jar:null:compile:2c9aa1c4e3372b447ba5daabade4adf2a2264b12
                                        </urn>
                                        <urn>
                                            com.fasterxml.jackson.core:jackson-databind:2.9.6:jar:null:compile:cfa4f316351a91bfd95cb0644c6a2c95f52db1fc
                                        </urn>
                                        <urn>
                                            com.beust:jcommander:1.72:jar:null:compile:6375e521c1e11d6563d4f25a07ce124ccf8cd171
                                        </urn>

                                        <!-- A check for the rules themselves -->
                                        <urn>
                                            uk.co.froot.maven.enforcer:digest-enforcer-rules:0.0.1:jar:null:runtime:16a9e04f3fe4bb143c42782d07d5faf65b32106f
                                        </urn>
                                    </urns>

                                </digestRule>
                            </rules>
                        </configuration>
                    </execution>
                </executions>

                <!-- Ensure we download the enforcer rules -->
                <dependencies>
                    <dependency>
                        <groupId>uk.co.froot.maven.enforcer</groupId>
                        <artifactId>digest-enforcer-rules</artifactId>
                        <version>0.0.1</version>
                    </dependency>
                </dependencies>

            </plugin>
            <plugin>
                <groupId>org.apache.maven.plugins</groupId>
                <artifactId>maven-surefire-plugin</artifactId>
                <version>2.21.0</version>
                <configuration>
                    <excludes>
                        <exclude>integration/*.java</exclude>
                        <exclude>benchmarks/**/*</exclude>
                    </excludes>
                </configuration>
                <executions>
                    <execution>
                        <id>integration-test</id>
                        <goals>
                            <goal>test</goal>
                        </goals>
                        <phase>integration-test</phase>
                        <configuration>
                            <excludes>
                                <exclude>none</exclude>
                            </excludes>
                            <includes>
                                <include>integration/*.java</include>
                            </includes>
                        </configuration>
                    </execution>
                </executions>
            </plugin>
            <plugin>
                <groupId>org.jacoco</groupId>
                <artifactId>jacoco-maven-plugin</artifactId>
                <version>0.7.9</version>
                <executions>
                    <execution>
                        <goals>
                            <goal>prepare-agent</goal>
                        </goals>
                    </execution>
                    <execution>
                        <id>report</id>
                        <phase>integration-test</phase>
                        <goals>
                            <goal>report</goal>
                        </goals>
                    </execution>
                </executions>
            </plugin>
        </plugins>

    </build>

    <profiles>
        <profile>
            <id>build-extras</id>
            <activation>
                <property>
                    <name>build</name>
                    <value>full</value>
                </property>
            </activation>
            <properties>
                <gpg.keyname>${env.GPG_KEYNAME}</gpg.keyname>
                <gpg.passphrase>${env.GPG_PASSPHRASE}</gpg.passphrase>
            </properties>
            <build>
                <plugins>
                    <plugin>
                        <groupId>org.apache.maven.plugins</groupId>
                        <artifactId>maven-source-plugin</artifactId>
                        <executions>
                            <execution>
                                <id>attach-sources</id>
                                <goals>
                                    <goal>jar</goal>
                                </goals>
                            </execution>
                        </executions>
                    </plugin>
                    <plugin>
                        <groupId>org.apache.maven.plugins</groupId>
                        <artifactId>maven-javadoc-plugin</artifactId>
                        <version>2.10.4</version>
                        <configuration>
                            <show>private</show>
                            <nohelp>true</nohelp>
                        </configuration>
                        <executions>
                            <execution>
                                <id>attach-javadocs</id>
                                <goals>
                                    <goal>jar</goal>
                                </goals>
                            </execution>
                        </executions>
                    </plugin>
                    <plugin>
                        <groupId>org.apache.maven.plugins</groupId>
                        <artifactId>maven-gpg-plugin</artifactId>
                        <version>1.6</version>
                        <executions>
                            <execution>
                                <id>sign-artifacts</id>
                                <phase>package</phase>
                                <goals>
                                    <goal>sign</goal>
                                </goals>
                            </execution>
                        </executions>
                    </plugin>
                    <plugin>
                        <artifactId>jdeb</artifactId>
                        <groupId>org.vafer</groupId>
                        <version>1.5</version>
                        <executions>
                            <execution>
                                <phase>package</phase>
                                <goals>
                                    <goal>jdeb</goal>
                                </goals>
                                <configuration>
                                    <!--
                                    <signPackage>true</signPackage>
                                    <keyring>${project.basedir}/codesigning.gpg</keyring>
                                    -->
                                    <verbose>true</verbose>
                                    <snapshotExpand>true</snapshotExpand>
                                    <!-- expand "SNAPSHOT" to what is in the "USER" env variable -->
                                    <snapshotEnv>USER</snapshotEnv>
                                    <verbose>true</verbose>
                                    <controlDir>${basedir}/src/deb/control</controlDir>
                                    <dataSet>

                                        <data>
                                            <src>${project.build.directory}/${project.build.finalName}.jar</src>
                                            <type>file</type>
                                            <mapper>
                                                <type>perm</type>
                                                <prefix>/usr/share/iota/lib</prefix>
                                                <user>loader</user>
                                                <group>loader</group>
                                            </mapper>
                                        </data>

                                        <data>
                                            <type>link</type>
                                            <symlink>true</symlink>
                                            <linkName>/usr/share/iota/iri.jar</linkName>
                                            <linkTarget>/usr/share/iota/lib/${project.build.finalName}.jar</linkTarget>
                                        </data>

                                        <data>
                                            <src>${basedir}/src/deb/init.d</src>
                                            <type>directory</type>
                                            <mapper>
                                                <type>perm</type>
                                                <prefix>/etc/init.d</prefix>
                                                <user>loader</user>
                                                <group>loader</group>
                                            </mapper>
                                        </data>

                                        <data>
                                            <type>template</type>
                                            <paths>
                                                <path>etc/${project.artifactId}</path>
                                                <path>var/lib/${project.artifactId}</path>
                                                <path>var/log/${project.artifactId}</path>
                                                <path>var/run/${project.artifactId}</path>
                                            </paths>
                                            <mapper>
                                                <type>perm</type>
                                                <user>loader</user>
                                                <group>loader</group>
                                            </mapper>
                                        </data>

                                    </dataSet>
                                </configuration>
                            </execution>
                        </executions>
                    </plugin>
                </plugins>
            </build>
        </profile>
    </profiles>
    <reporting>
        <plugins>
            <!-- This checkstyle goal is indirectly called during report generation or by
                 running "mvn checkstyle:checkstyle" manually-->
            <plugin>
                <groupId>org.apache.maven.plugins</groupId>
                <artifactId>maven-checkstyle-plugin</artifactId>
                <version>3.0.0</version>
                <reportSets>
                    <reportSet>
                        <reports>
                            <report>checkstyle</report>
                        </reports>
                    </reportSet>
                </reportSets>
            </plugin>
        </plugins>
    </reporting>
</project><|MERGE_RESOLUTION|>--- conflicted
+++ resolved
@@ -181,7 +181,6 @@
             <version>1.72</version>
         </dependency>
 
-<<<<<<< HEAD
         <dependency>
             <groupId>org.openjdk.jmh</groupId>
             <artifactId>jmh-core</artifactId>
@@ -195,8 +194,6 @@
             <scope>test</scope>
         </dependency>
 
-=======
->>>>>>> 7ba1e335
     </dependencies>
 
     <build>
