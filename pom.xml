<?xml version="1.0" encoding="UTF-8"?>
<project xmlns="http://maven.apache.org/POM/4.0.0" xmlns:xsi="http://www.w3.org/2001/XMLSchema-instance"
         xsi:schemaLocation="http://maven.apache.org/POM/4.0.0 http://maven.apache.org/xsd/maven-4.0.0.xsd">
    <modelVersion>4.0.0</modelVersion>

    <groupId>com.iota</groupId>
    <artifactId>iri</artifactId>
<<<<<<< HEAD
    <version>1.6.1-DEV-${version.number}</version>
=======
    <version>1.7.0-RELEASE</version>
>>>>>>> 2c77f725
    <name>IRI</name>
    <description>IOTA Reference Implementation</description>

    <scm>
        <url>https://github.com/iotaledger/iri/</url>
        <connection>scm:git:git://github.com/iotaledger/iri.git</connection>
        <developerConnection>scm:git:git@github.com/iotaledger/iri.git</developerConnection>
    </scm>

    <properties>
        <java-version>1.8</java-version>
        <project.build.sourceEncoding>UTF-8</project.build.sourceEncoding>
        <javadoc-version>3.0.1</javadoc-version>
        <checkstyle-version>3.0.0</checkstyle-version>
        <undertow.version>1.4.26.Final</undertow.version>
        <jacoco.version>0.7.9</jacoco.version>
        <version.number>${git.commit.id.abbrev}</version.number>
        <!-- Setting the checkstyle.config.location here will make checkstyle use this file in every maven target.
             This variable will be load by checkstyle plugin automatically. It is more global than setting the
             configLocation attribute on every maven goal. -->
        <checkstyle.config.location>checkstyle.xml</checkstyle.config.location>
    </properties>

    <repositories>
        <repository>
            <id>sonatype-oss-public</id>
            <url>https://oss.sonatype.org/content/groups/public/</url>
            <releases>
                <enabled>true</enabled>
            </releases>
            <snapshots>
                <enabled>true</enabled>
            </snapshots>
        </repository>
    </repositories>

    <dependencies>

        <!-- https://mvnrepository.com/artifact/org.bouncycastle/bcprov-jdk15on -->
        <dependency>
            <groupId>org.bouncycastle</groupId>
            <artifactId>bcprov-jdk15on</artifactId>
            <version>1.58</version>
        </dependency>

        <!-- https://mvnrepository.com/artifact/org.apache.commons/commons-lang3 -->
        <dependency>
            <groupId>org.apache.commons</groupId>
            <artifactId>commons-lang3</artifactId>
            <version>3.5</version>
        </dependency>

        <!-- https://mvnrepository.com/artifact/org.apache.commons/commons-collections4 -->
        <dependency>
            <groupId>org.apache.commons</groupId>
            <artifactId>commons-collections4</artifactId>
            <version>4.1</version>
        </dependency>

                <!-- https://mvnrepository.com/artifact/org.slf4j/slf4j-api -->
        <dependency>
            <groupId>org.slf4j</groupId>
            <artifactId>slf4j-api</artifactId>
            <version>1.7.25</version>
        </dependency>

        <!-- https://mvnrepository.com/artifact/ch.qos.logback/logback-classic -->
        <dependency>
            <groupId>ch.qos.logback</groupId>
            <artifactId>logback-classic</artifactId>
            <version>1.2.3</version>
        </dependency>

        <!-- https://mvnrepository.com/artifact/commons-io/commons-io -->
        <dependency>
            <groupId>commons-io</groupId>
            <artifactId>commons-io</artifactId>
            <version>2.5</version>
        </dependency>

        <!-- https://mvnrepository.com/artifact/org.rocksdb/rocksdbjni -->
        <dependency>
            <groupId>org.rocksdb</groupId>
            <artifactId>rocksdbjni</artifactId>
            <version>5.17.2</version>
        </dependency>

        <!-- json support -->
        <dependency>
            <groupId>com.google.code.gson</groupId>
            <artifactId>gson</artifactId>
            <version>2.8.1</version>
        </dependency>

        <!-- https://mvnrepository.com/artifact/com.fasterxml.jackson.core/jackson-databind -->
        <dependency>
            <groupId>com.fasterxml.jackson.core</groupId>
            <artifactId>jackson-databind</artifactId>
            <version>2.9.8</version>
        </dependency>

        <!-- undertow server -->
        <dependency>
            <groupId>io.undertow</groupId>
            <artifactId>undertow-core</artifactId>
            <version>${undertow.version}</version>
        </dependency>

        <dependency>
            <groupId>io.undertow</groupId>
            <artifactId>undertow-servlet</artifactId>
            <version>${undertow.version}</version>
        </dependency>

        <dependency>
            <groupId>io.undertow</groupId>
            <artifactId>undertow-websockets-jsr</artifactId>
            <version>${undertow.version}</version>
        </dependency>

        <!-- test dependencies -->

        <!-- https://mvnrepository.com/artifact/com.jayway.restassured/rest-assured -->
        <dependency>
            <groupId>com.jayway.restassured</groupId>
            <artifactId>rest-assured</artifactId>
            <version>2.9.0</version>
            <scope>test</scope>
        </dependency>

        <!-- https://mvnrepository.com/artifact/com.jayway.jsonpath/json-path -->
        <dependency>
            <groupId>com.jayway.jsonpath</groupId>
            <artifactId>json-path</artifactId>
            <version>2.2.0</version>
            <scope>test</scope>
        </dependency>

        <dependency>
            <groupId>junit</groupId>
            <artifactId>junit</artifactId>
            <version>4.12</version>
            <scope>test</scope>
        </dependency>

        <!-- https://mvnrepository.com/artifact/org.mockito/mockito-all -->
        <dependency>
            <groupId>org.mockito</groupId>
            <artifactId>mockito-all</artifactId>
            <version>1.10.19</version>
            <scope>test</scope>
        </dependency>

        <dependency>
            <groupId>uk.co.froot.maven.enforcer</groupId>
            <artifactId>digest-enforcer-rules</artifactId>
            <version>0.0.1</version>
            <scope>compile</scope>
        </dependency>

        <dependency>
            <groupId>org.ini4j</groupId>
            <artifactId>ini4j</artifactId>
            <version>0.5.4</version>
        </dependency>

        <dependency>
            <groupId>org.zeromq</groupId>
            <artifactId>jeromq</artifactId>
            <version>0.4.3</version>
        </dependency>

        <dependency>
            <groupId>com.beust</groupId>
            <artifactId>jcommander</artifactId>
            <version>1.72</version>
        </dependency>

        <dependency>
            <groupId>org.openjdk.jmh</groupId>
            <artifactId>jmh-core</artifactId>
            <version>1.21</version>
            <scope>test</scope>
        </dependency>
        <dependency>
            <groupId>org.openjdk.jmh</groupId>
            <artifactId>jmh-generator-annprocess</artifactId>
            <version>1.21</version>
            <scope>test</scope>
        </dependency>

        <dependency>
            <groupId>pl.touk</groupId>
            <artifactId>throwing-function</artifactId>
            <version>1.3</version>
        </dependency>

        <dependency>
            <groupId>net.openhft</groupId>
            <artifactId>zero-allocation-hashing</artifactId>
            <version>0.8</version>
        </dependency>

    </dependencies>

    <build>
        <plugins>
            <plugin>
                <groupId>org.apache.maven.plugins</groupId>
                <artifactId>maven-compiler-plugin</artifactId>
                <version>3.3</version>
                <configuration>
                    <source>${java-version}</source>
                    <target>${java-version}</target>
                    <testSource>${java-version}</testSource>
                    <testTarget>${java-version}</testTarget>
                    <useIncrementalCompilation>false</useIncrementalCompilation>
                </configuration>
            </plugin>
            <plugin>
                <groupId>pl.project13.maven</groupId>
                <artifactId>git-commit-id-plugin</artifactId>
                <version>2.2.4</version>
                <executions>
                    <execution>
                        <phase>validate</phase>
                        <goals>
                            <goal>revision</goal>
                        </goals>
                    </execution>
                </executions>
                <configuration>
                    <dotGitDirectory>${project.basedir}/.git</dotGitDirectory>
                    <generateGitPropertiesFile>false</generateGitPropertiesFile><!-- somehow necessary. otherwise the variables are not available in the pom -->
                </configuration>
            </plugin>
            <!-- Controls how jar is being created -->
            <plugin>
                <groupId>org.apache.maven.plugins</groupId>
                <artifactId>maven-jar-plugin</artifactId>
                <version>3.1.1</version>
                <configuration>
                    <archive>
                        <manifest>
                            <addDefaultImplementationEntries>true</addDefaultImplementationEntries>
                        </manifest>
                    </archive>
                </configuration>
            </plugin>
            <!-- The javadoc plugin can be called by running "mvn javadoc:javadoc" and will generate the classic javadoc
                 files in folder "target/site/apidocs" -->
            <plugin>
                <groupId>org.apache.maven.plugins</groupId>
                <artifactId>maven-javadoc-plugin</artifactId>
                <version>${javadoc-version}</version>
                <configuration>
                    <!-- These tags are not defined by the default javadoc configuration. They must be defined here
                         or maven will break with unknown parameter @implNote for example. -->
                    <tags>
                        <tag>
                            <name>apiNote</name>
                            <placement>a</placement>
                            <head>API Note:</head>
                        </tag>
                        <tag>
                            <name>implSpec</name>
                            <placement>a</placement>
                            <head>Implementation Requirements:</head>
                        </tag>
                        <tag>
                            <name>implNote</name>
                            <placement>a</placement>
                            <head>Implementation Note:</head>
                        </tag>
                    </tags>
                </configuration>
            </plugin>
            <plugin>
                <groupId>org.apache.maven.plugins</groupId>
                <artifactId>maven-shade-plugin</artifactId>
                <version>2.4.3</version>
                <executions>
                    <execution>
                        <phase>package</phase>
                        <goals>
                            <goal>shade</goal>
                        </goals>
                        <configuration>
                            <finalName>iri-${project.version}</finalName>
                            <outputDirectory>${project.basedir}/target</outputDirectory>
                            <mainClass>com.iota.iri.IRI</mainClass>
                            <transformers>
                                <transformer
                                        implementation="org.apache.maven.plugins.shade.resource.ManifestResourceTransformer">
                                    <mainClass>com.iota.iri.IRI</mainClass>
                                </transformer>
                            </transformers>
                            <filters>
                                <filter>
                                    <artifact>*:*</artifact>
                                    <excludes>
                                        <exclude>META-INF/*.SF</exclude>
                                        <exclude>META-INF/*.DSA</exclude>
                                        <exclude>META-INF/*.RSA</exclude>
                                    </excludes>
                                </filter>
                            </filters>
                        </configuration>
                    </execution>
                </executions>
            </plugin>
            <!-- This checkstyle goal will only be invoked during the validate goal or by running "mvn validate"
                 manually. It indirectly calls "mvn checkstyle:check" -->
            <plugin>
                <groupId>org.apache.maven.plugins</groupId>
                <artifactId>maven-checkstyle-plugin</artifactId>
                <version>${checkstyle-version}</version>
                <executions>
                    <execution>
                        <id>validate</id>
                        <phase>validate</phase>
                        <configuration>
                            <configLocation>${checkstyle.config.location}</configLocation>
                            <encoding>UTF-8</encoding>
                            <consoleOutput>true</consoleOutput>
                            <failsOnError>true</failsOnError>
                        </configuration>
                        <goals>
                            <goal>check</goal>
                        </goals>
                    </execution>
                </executions>
            </plugin>
            <!-- Use the Enforcer to verify build integrity -->
            <plugin>
                <groupId>org.apache.maven.plugins</groupId>
                <artifactId>maven-enforcer-plugin</artifactId>
                <version>1.4</version>
                <executions>
                    <execution>
                        <id>enforce</id>
                        <phase>package</phase>
                        <goals>
                            <goal>enforce</goal>
                        </goals>
                        <configuration>
                            <rules>
                                <digestRule implementation="uk.co.froot.maven.enforcer.DigestRule">

                                    <!-- Create a snapshot to build the list of URNs below -->
                                    <buildSnapshot>true</buildSnapshot>

                                    <!-- List of required hashes -->
                                    <!-- Format is URN of groupId:artifactId:version:type:classifier:scope:hash -->
                                    <!-- classifier is "null" if not present -->
                                    <urns>
                                        <urn>
                                            org.apache.commons:commons-lang3:3.5:jar:null:compile:6c6c702c89bfff3cd9e80b04d668c5e190d588c6
                                        </urn>
                                        <!-- http://repo2.maven.org/maven2/org/slf4j/slf4j-api/1.7.25/ -->
                                        <urn>
                                            org.slf4j:slf4j-api:1.7.25:jar:null:compile:da76ca59f6a57ee3102f8f9bd9cee742973efa8a
                                        </urn>
                                        <urn>
                                            ch.qos.logback:logback-classic:1.2.3:jar:null:compile:7c4f3c474fb2c041d8028740440937705ebb473a
                                        </urn>
                                        <urn>
                                            commons-io:commons-io:2.5:jar:null:compile:2852e6e05fbb95076fc091f6d1780f1f8fe35e0f
                                        </urn>
                                        <urn>
                                            org.rocksdb:rocksdbjni:5.17.2:jar:null:compile:bca52276cabe91a3b97cc18e50fa2eabc2986f58
                                        </urn>
                                        <urn>
                                            com.google.code.gson:gson:2.8.1:jar:null:compile:02a8e0aa38a2e21cb39e2f5a7d6704cbdc941da0
                                        </urn>
                                        <urn>
                                            io.undertow:undertow-core:${undertow.version}:jar:null:compile:c9c6225c9a9535c43706ad9667bd84159f5ec7f6
                                        </urn>
                                        <urn>
                                            io.undertow:undertow-servlet:${undertow.version}:jar:null:compile:837a57dc5f0617899c7abe3b66642875267d7149
                                        </urn>
                                        <urn>
                                            io.undertow:undertow-websockets-jsr:${undertow.version}:jar:null:compile:2821318aae1db1b5b446f908aa87a36b91db8c75
                                        </urn>
                                        <!--
                                        not used anymore
                                        <urn>org.reflections:reflections:0.9.10:jar:null:compile:3812159b1b4b7c296fa80f53eed6362961eb85da</urn>
                                        -->
                                        <urn>
                                            com.jayway.restassured:rest-assured:2.9.0:jar:null:test:d0d5b6720a58472ab99287c931a8205373d6e7b2
                                        </urn>
                                        <urn>
                                            com.jayway.jsonpath:json-path:2.2.0:jar:null:test:22290d17944bd239fabf5ac69005a60a7ecbbbcb
                                        </urn>
                                        <urn>junit:junit:4.12:jar:null:test:2973d150c0dc1fefe998f834810d68f278ea58ec
                                        </urn>
                                        <urn>
                                            org.ini4j:ini4j:0.5.4:jar:null:compile:4a3ee4146a90c619b20977d65951825f5675b560
                                        </urn>
                                        <urn>
                                            org.bouncycastle:bcprov-jdk15on:1.58:jar:null:compile:2c9aa1c4e3372b447ba5daabade4adf2a2264b12
                                        </urn>
                                        <urn>
                                            com.fasterxml.jackson.core:jackson-databind:2.9.6:jar:null:compile:cfa4f316351a91bfd95cb0644c6a2c95f52db1fc
                                        </urn>
                                        <urn>
                                            com.beust:jcommander:1.72:jar:null:compile:6375e521c1e11d6563d4f25a07ce124ccf8cd171
                                        </urn>
                                        <urn>
                                            pl.touk:throwing-function:1.3:jar:null:compile:32947866b8754295efde73ee7d39ea29a247a2b5
                                        </urn>

                                        <!-- A check for the rules themselves -->
                                        <urn>
                                            uk.co.froot.maven.enforcer:digest-enforcer-rules:0.0.1:jar:null:runtime:16a9e04f3fe4bb143c42782d07d5faf65b32106f
                                        </urn>
                                    </urns>

                                </digestRule>
                            </rules>
                        </configuration>
                    </execution>
                </executions>

                <!-- Ensure we download the enforcer rules -->
                <dependencies>
                    <dependency>
                        <groupId>uk.co.froot.maven.enforcer</groupId>
                        <artifactId>digest-enforcer-rules</artifactId>
                        <version>0.0.1</version>
                    </dependency>
                </dependencies>

            </plugin>
            <plugin>
                <groupId>org.apache.maven.plugins</groupId>
                <artifactId>maven-surefire-plugin</artifactId>
                <version>2.21.0</version>
                <configuration>
                    <excludes>
                        <exclude>integration/*.java</exclude>
                        <exclude>benchmarks/**/*</exclude>
                    </excludes>
                </configuration>
                <executions>
                    <execution>
                        <id>integration-test</id>
                        <goals>
                            <goal>test</goal>
                        </goals>
                        <phase>integration-test</phase>
                        <configuration>
                            <excludes>
                                <exclude>none</exclude>
                            </excludes>
                            <includes>
                                <include>integration/*.java</include>
                            </includes>
                        </configuration>
                    </execution>
                </executions>
            </plugin>
            <plugin>
                <groupId>org.jacoco</groupId>
                <artifactId>jacoco-maven-plugin</artifactId>
                <version>${jacoco.version}</version>
                <executions>
                    <execution>
                        <goals>
                            <goal>prepare-agent</goal>
                        </goals>
                    </execution>
                    <execution>
                        <id>report</id>
                        <phase>integration-test</phase>
                        <goals>
                            <goal>report</goal>
                        </goals>
                    </execution>
                </executions>
            </plugin>
            <plugin>
                <groupId>io.github.zlika</groupId>
                <artifactId>reproducible-build-maven-plugin</artifactId>
                <version>0.7</version>
                <executions>
                    <execution>
                        <phase>package</phase>
                        <goals>
                            <goal>strip-jar</goal>
                        </goals>
                    </execution>
                </executions>
            </plugin>
        </plugins>

    </build>

    <profiles>
        <profile>
            <id>build-extras</id>
            <activation>
                <property>
                    <name>build</name>
                    <value>full</value>
                </property>
            </activation>
            <properties>
                <gpg.keyname>${env.GPG_KEYNAME}</gpg.keyname>
                <gpg.passphrase>${env.GPG_PASSPHRASE}</gpg.passphrase>
            </properties>
            <build>
                <plugins>
                    <plugin>
                        <groupId>org.apache.maven.plugins</groupId>
                        <artifactId>maven-source-plugin</artifactId>
                        <executions>
                            <execution>
                                <id>attach-sources</id>
                                <goals>
                                    <goal>jar</goal>
                                </goals>
                            </execution>
                        </executions>
                    </plugin>
                    <plugin>
                        <groupId>org.apache.maven.plugins</groupId>
                        <artifactId>maven-javadoc-plugin</artifactId>
                        <version>2.10.4</version>
                        <configuration>
                            <show>private</show>
                            <nohelp>true</nohelp>
                        </configuration>
                        <executions>
                            <execution>
                                <id>attach-javadocs</id>
                                <goals>
                                    <goal>jar</goal>
                                </goals>
                            </execution>
                        </executions>
                    </plugin>
                    <plugin>
                        <groupId>org.apache.maven.plugins</groupId>
                        <artifactId>maven-gpg-plugin</artifactId>
                        <version>1.6</version>
                        <executions>
                            <execution>
                                <id>sign-artifacts</id>
                                <phase>package</phase>
                                <goals>
                                    <goal>sign</goal>
                                </goals>
                            </execution>
                        </executions>
                    </plugin>
                    <plugin>
                        <artifactId>jdeb</artifactId>
                        <groupId>org.vafer</groupId>
                        <version>1.5</version>
                        <executions>
                            <execution>
                                <phase>package</phase>
                                <goals>
                                    <goal>jdeb</goal>
                                </goals>
                                <configuration>
                                    <!--
                                    <signPackage>true</signPackage>
                                    <keyring>${project.basedir}/codesigning.gpg</keyring>
                                    -->
                                    <verbose>true</verbose>
                                    <snapshotExpand>true</snapshotExpand>
                                    <!-- expand "SNAPSHOT" to what is in the "USER" env variable -->
                                    <snapshotEnv>USER</snapshotEnv>
                                    <verbose>true</verbose>
                                    <controlDir>${basedir}/src/deb/control</controlDir>
                                    <dataSet>

                                        <data>
                                            <src>${project.build.directory}/${project.build.finalName}.jar</src>
                                            <type>file</type>
                                            <mapper>
                                                <type>perm</type>
                                                <prefix>/usr/share/iota/lib</prefix>
                                                <user>loader</user>
                                                <group>loader</group>
                                            </mapper>
                                        </data>

                                        <data>
                                            <type>link</type>
                                            <symlink>true</symlink>
                                            <linkName>/usr/share/iota/iri.jar</linkName>
                                            <linkTarget>/usr/share/iota/lib/${project.build.finalName}.jar</linkTarget>
                                        </data>

                                        <data>
                                            <src>${basedir}/src/deb/init.d</src>
                                            <type>directory</type>
                                            <mapper>
                                                <type>perm</type>
                                                <prefix>/etc/init.d</prefix>
                                                <user>loader</user>
                                                <group>loader</group>
                                            </mapper>
                                        </data>

                                        <data>
                                            <type>template</type>
                                            <paths>
                                                <path>etc/${project.artifactId}</path>
                                                <path>var/lib/${project.artifactId}</path>
                                                <path>var/log/${project.artifactId}</path>
                                                <path>var/run/${project.artifactId}</path>
                                            </paths>
                                            <mapper>
                                                <type>perm</type>
                                                <user>loader</user>
                                                <group>loader</group>
                                            </mapper>
                                        </data>

                                    </dataSet>
                                </configuration>
                            </execution>
                        </executions>
                    </plugin>
                </plugins>
            </build>
        </profile>
    </profiles>
    <!-- The reporting section is called during the maven site goal.
         It can be called manually by running mvn clean site -->
    <reporting>
        <plugins>
            <!-- The site plugin can be called by "mvn site". This is the classic configuration and recommended
                 configuration format. for more details visit:

                 https://maven.apache.org/plugins/maven-site-plugin/maven-3.html and
                 https://maven.apache.org/plugins/maven-site-plugin/usage.html
            -->
            <plugin>
                <groupId>org.apache.maven.plugins</groupId>
                <artifactId>maven-project-info-reports-plugin</artifactId>
                <version>2.9</version>
                <configuration>
                    <dependencyLocationsEnabled>false</dependencyLocationsEnabled>
                </configuration>
            </plugin>

            <!-- This checkstyle goal is indirectly called during report generation or by
                 running "mvn checkstyle:checkstyle" manually-->
            <plugin>
                <groupId>org.apache.maven.plugins</groupId>
                <artifactId>maven-checkstyle-plugin</artifactId>
                <version>${checkstyle-version}</version>
                <reportSets>
                    <reportSet>
                        <reports>
                            <report>checkstyle</report>
                        </reports>
                    </reportSet>
                </reportSets>
            </plugin>

            <!-- The javadoc for the report can be called by running "mvn site" and will generate the the iota
                 documentation in Markdown format. To compile this report you need the iri-mdx-doclet files from:
                 https://github.com/iotaledger/iri-mdx-doclet. Follow the documentation on the github site to compile
                 and install the iri-mdx-doclet locally in your maven repository.

                 Note: If you need the classic api documentation run "mvn javadoc:javadoc" instead.
                 -->
            <plugin>
                <groupId>org.apache.maven.plugins</groupId>
                <artifactId>maven-javadoc-plugin</artifactId>
                <version>${javadoc-version}</version>
                <reportSets>
                    <reportSet>
                        <id>javadoc</id>
                        <configuration>
                            <!-- This dependency can be found at: https://github.com/iotaledger/iri-mdx-doclet -->
                            <doclet>com.iota.mdxdoclet.MDXDoclet</doclet>
                            <sourcepath>src/main/java</sourcepath>
                            <useStandardDocletOptions>false</useStandardDocletOptions>
                            <destDir>mdx</destDir>
                            <additionalOptions>
                                <additionalOption>-version "${project.version}"</additionalOption>
                            </additionalOptions>
                            <quiet>true</quiet>
                            <docletArtifact>
                                <groupId>com.iota</groupId>
                                <artifactId>mdxdoclet</artifactId>
                                <version>0.1</version>
                            </docletArtifact>
                        </configuration>
                        <reports>
                            <report>javadoc</report>
                        </reports>
                    </reportSet>
                </reportSets>
            </plugin>
        </plugins>
    </reporting>
</project><|MERGE_RESOLUTION|>--- conflicted
+++ resolved
@@ -5,11 +5,7 @@
 
     <groupId>com.iota</groupId>
     <artifactId>iri</artifactId>
-<<<<<<< HEAD
-    <version>1.6.1-DEV-${version.number}</version>
-=======
-    <version>1.7.0-RELEASE</version>
->>>>>>> 2c77f725
+    <version>1.7.0-DEV-${version.number}</version>
     <name>IRI</name>
     <description>IOTA Reference Implementation</description>
 
