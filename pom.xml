--- conflicted
+++ resolved
@@ -5,11 +5,7 @@
 
     <groupId>com.iota</groupId>
     <artifactId>iri</artifactId>
-<<<<<<< HEAD
-    <version>1.3.1</version>
-=======
     <version>1.3.2.2</version>
->>>>>>> 7bdd83fe
 
     <name>IRI</name>
     <description>IOTA Reference Implementation</description>
