package com.iota.iri.network.impl;

<<<<<<< HEAD
import com.iota.iri.conf.BaseIotaConfig;
=======
import com.iota.iri.TangleMockUtils;
import com.iota.iri.controllers.TipsViewModel;
import com.iota.iri.controllers.TransactionViewModel;
import com.iota.iri.model.Hash;
import com.iota.iri.model.persistables.Transaction;
import com.iota.iri.network.NeighborRouter;
import com.iota.iri.network.TransactionRequester;
import com.iota.iri.service.snapshot.SnapshotProvider;
import com.iota.iri.storage.Tangle;
>>>>>>> d1e9e65c
import org.junit.After;
import org.junit.Before;
import org.junit.Rule;
import org.junit.Test;
import org.mockito.Answers;
import org.mockito.Mock;
import org.mockito.junit.MockitoJUnit;
import org.mockito.junit.MockitoRule;

import java.util.concurrent.ConcurrentHashMap;

import static com.iota.iri.TransactionTestUtils.getTransaction;
import static com.iota.iri.TransactionTestUtils.get9Transaction;
import static com.iota.iri.TransactionTestUtils.buildTransaction;
import static com.iota.iri.TransactionTestUtils.getTransactionHash;

import static org.junit.Assert.assertFalse;
import static org.junit.Assert.assertTrue;
import static org.mockito.Mockito.when;

public class TransactionRequesterWorkerImplTest {
    
    //Good
    private static final TransactionViewModel TVMRandomNull = new TransactionViewModel(
            getTransaction(), Hash.NULL_HASH);
    private static final TransactionViewModel TVMRandomNotNull = new TransactionViewModel(
            getTransaction(), getTransactionHash());
    private static final TransactionViewModel TVMAll9Null = new TransactionViewModel(
            get9Transaction(), Hash.NULL_HASH);
    private static final TransactionViewModel TVMAll9NotNull = new TransactionViewModel(
            get9Transaction(), getTransactionHash()); 
    
    //Bad
    private static final TransactionViewModel TVMNullNull = new TransactionViewModel((Transaction)null, Hash.NULL_HASH); 
    
    @Rule 
    public MockitoRule mockitoRule = MockitoJUnit.rule();
    
    @Mock(answer = Answers.RETURNS_DEEP_STUBS)
    private static SnapshotProvider snapshotProvider;
    
    private static TransactionRequester requester;
    private static TransactionRequesterWorkerImpl worker;

    @Mock
    private Tangle tangle;
    
    @Mock
    private NeighborRouter neighborRouter;
    
    @Mock
    private TipsViewModel tipsVM;

    @Before
    public void before() {
<<<<<<< HEAD
        requester = new TransactionRequester(tangle, snapshotProvider, BaseIotaConfig.Defaults.P_REMOVE_REQUEST);
        worker = new TransactionRequesterWorkerImpl(tangle, requester, tipsVM, node);
=======
        requester = new TransactionRequester(tangle, snapshotProvider);

        worker = new TransactionRequesterWorkerImpl();
        when(neighborRouter.getConnectedNeighbors()).thenReturn(new ConcurrentHashMap<>());
        worker.init(tangle, requester, tipsVM, neighborRouter);
>>>>>>> d1e9e65c
    }
    
    @After
    public void tearDown() {
        worker.shutdown();
    }
    
    @Test
    public void workerActive() throws Exception {
        assertFalse("Empty worker should not be active", worker.isActive());
        
        fillRequester();
        
        assertTrue("Worker should be active when it requester is over threshold", worker.isActive());
    }
    
    @Test
    public void processRequestQueueTest() throws Exception {
        //getTransactionToSendWithRequest starts reading from solid tips, so mock data from that call
        when(tipsVM.getRandomSolidTipHash()).thenReturn(
                TVMRandomNull.getHash(), 
                TVMRandomNotNull.getHash(), 
                TVMAll9Null.getHash(), 
                TVMAll9NotNull.getHash(),
                TVMNullNull.getHash(),
                null);
        
        assertFalse("Unfilled queue shouldnt process", worker.processRequestQueue());
        
        //Requester never goes down since nodes don't really request
        fillRequester();
        
        TangleMockUtils.mockTransaction(tangle, TVMRandomNull.getHash(), buildTransaction(TVMRandomNull.trits()));
        assertTrue("Null transaction hash should be processed", worker.processRequestQueue());
        
        TangleMockUtils.mockTransaction(tangle, TVMRandomNotNull.getHash(), buildTransaction(TVMRandomNotNull.trits()));
        assertTrue("Not null transaction hash should be processed", worker.processRequestQueue());
       
        TangleMockUtils.mockTransaction(tangle, TVMAll9Null.getHash(), buildTransaction(TVMAll9Null.trits()));
        assertTrue("Null transaction hash should be processed", worker.processRequestQueue());
        
        TangleMockUtils.mockTransaction(tangle, TVMAll9NotNull.getHash(), buildTransaction(TVMAll9NotNull.trits()));
        assertTrue("All 9s transaction should be processed", worker.processRequestQueue());
        
        // Null gets loaded as all 0, so type is 0 -> Filled
        TangleMockUtils.mockTransaction(tangle, TVMNullNull.getHash(), null);
        assertTrue("0 transaction should be processed", worker.processRequestQueue());
        
        // null -> NULL_HASH -> gets loaded as all 0 -> filled
        assertTrue("Null transaction should be processed", worker.processRequestQueue());
    }

    @Test
    public void validTipToAddTest() throws Exception {
       assertTrue("Null transaction hash should always be accepted", worker.isValidTransaction(TVMRandomNull));
       assertTrue("Not null transaction hash should always be accepted", worker.isValidTransaction(TVMRandomNotNull));
       assertTrue("Null transaction hash should always be accepted", worker.isValidTransaction(TVMAll9Null));
       assertTrue("All 9s transaction should be accepted", worker.isValidTransaction(TVMAll9NotNull));
       
       // Null gets loaded as all 0, so type is 0 -> Filled
       assertTrue("0 transaction should be accepted", worker.isValidTransaction(TVMNullNull));
       
       assertFalse("Null transaction should not be accepted", worker.isValidTransaction(null));
    }
    
    private void fillRequester() throws Exception {
        for (int i=0; i< TransactionRequesterWorkerImpl.REQUESTER_THREAD_ACTIVATION_THRESHOLD; i++) {
            addRequest();
        }
    }
    
    private void addRequest() throws Exception {
        Hash randomHash = getTransactionHash();
        TangleMockUtils.mockTransaction(tangle, randomHash);
        requester.requestTransaction(randomHash, false);
    }
}<|MERGE_RESOLUTION|>--- conflicted
+++ resolved
@@ -1,9 +1,7 @@
 package com.iota.iri.network.impl;
 
-<<<<<<< HEAD
+import com.iota.iri.TangleMockUtils;
 import com.iota.iri.conf.BaseIotaConfig;
-=======
-import com.iota.iri.TangleMockUtils;
 import com.iota.iri.controllers.TipsViewModel;
 import com.iota.iri.controllers.TransactionViewModel;
 import com.iota.iri.model.Hash;
@@ -12,7 +10,6 @@
 import com.iota.iri.network.TransactionRequester;
 import com.iota.iri.service.snapshot.SnapshotProvider;
 import com.iota.iri.storage.Tangle;
->>>>>>> d1e9e65c
 import org.junit.After;
 import org.junit.Before;
 import org.junit.Rule;
@@ -68,16 +65,9 @@
 
     @Before
     public void before() {
-<<<<<<< HEAD
+        when(neighborRouter.getConnectedNeighbors()).thenReturn(new ConcurrentHashMap<>());
         requester = new TransactionRequester(tangle, snapshotProvider, BaseIotaConfig.Defaults.P_REMOVE_REQUEST);
-        worker = new TransactionRequesterWorkerImpl(tangle, requester, tipsVM, node);
-=======
-        requester = new TransactionRequester(tangle, snapshotProvider);
-
-        worker = new TransactionRequesterWorkerImpl();
-        when(neighborRouter.getConnectedNeighbors()).thenReturn(new ConcurrentHashMap<>());
-        worker.init(tangle, requester, tipsVM, neighborRouter);
->>>>>>> d1e9e65c
+        worker = new TransactionRequesterWorkerImpl(tangle, requester, tipsVM, neighborRouter);
     }
     
     @After
