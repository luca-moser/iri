--- conflicted
+++ resolved
@@ -127,13 +127,9 @@
 
         // should now be disconnected
         Thread.sleep(8000);
-<<<<<<< HEAD
-
-        assertEquals(0, connectedNeighborsB.size());
-=======
+
         assertEquals("should have no connected neighbors after the connection got dropped", 0,
                 connectedNeighborsB.size());
->>>>>>> 62306f69
 
         neighborRouterB.shutdown();
         neighborRouterBThread.interrupt();
