package com.iota.iri.service;

import com.iota.iri.IXI;
import com.iota.iri.Iota;
import com.iota.iri.conf.IXIConfig;
import com.iota.iri.conf.TestnetConfig;
import com.iota.iri.crypto.Curl;
import com.iota.iri.crypto.Sponge;
import com.iota.iri.crypto.SpongeFactory;
import com.iota.iri.model.Hash;
<<<<<<< HEAD
=======
import com.iota.iri.network.Node;
>>>>>>> 934b06cc
import com.iota.iri.service.restserver.resteasy.RestEasy;
import com.iota.iri.utils.Converter;
import org.apache.commons.lang3.ArrayUtils;
import org.junit.After;
import org.junit.Before;
import org.junit.rules.TemporaryFolder;

import java.util.ArrayList;
import java.util.Arrays;
import java.util.List;
import java.util.Optional;
import java.util.concurrent.atomic.AtomicBoolean;
import java.util.stream.Collectors;

import static com.iota.iri.controllers.TransactionViewModel.*;

public class NodeIntegrationTests {

    final Object waitObj = new Object();
    AtomicBoolean shutdown = new AtomicBoolean(false);

    @Before
    public void setUp() throws Exception {
        shutdown.set(false);
    }

    @After
    public void tearDown() throws Exception {
    }


    //@Test
    public void testGetsSolid() throws Exception {
        int count = 1;
        long spacing = 5000;
<<<<<<< HEAD
        Iota iotaNodes[] = new Iota[count];
=======
        Iota[] iotaNodes = new Iota[count];
>>>>>>> 934b06cc
        API[] api = new API[count];
        IXI[] ixi = new IXI[count];
        Thread cooThread, master;
        TemporaryFolder[] folders = new TemporaryFolder[count*2];
        for(int i = 0; i < count; i++) {
            folders[i*2] = new TemporaryFolder();
            folders[i*2 + 1] = new TemporaryFolder();
            TestnetConfig conf = new TestnetConfig();
            iotaNodes[i] = newNode(i, conf, folders[i*2], folders[i*2+1]);
            ixi[i] = new IXI(iotaNodes[i]);
            ixi[i].init(IXIConfig.IXI_DIR);
            
            api[i] = new API(conf, ixi[i], iotaNodes[i].transactionRequester,
                    iotaNodes[i].spentAddressesService, iotaNodes[i].tangle, iotaNodes[i].bundleValidator,
                    iotaNodes[i].snapshotProvider, iotaNodes[i].ledgerService, iotaNodes[i].neighborRouter,
                    iotaNodes[i].tipsSelector, iotaNodes[i].tipsViewModel, iotaNodes[i].transactionValidator,
                    iotaNodes[i].latestMilestoneTracker, iotaNodes[i].txPipeline);
            
            api[i].init(new RestEasy(conf));
        }
        iotaNodes[0].neighborRouter.addNeighbor("tcp://localhost:14701");

        cooThread = new Thread(spawnCoordinator(api[0], spacing), "Coordinator");
        master = new Thread(spawnMaster(), "master");
        /*
        TODO: Put some test stuff here
         */
        cooThread.start();
        master.start();

        synchronized (waitObj) {
            waitObj.wait();
        }
        for(int i = 0; i < count; i++) {
            ixi[i].shutdown();
            api[i].shutDown();
            iotaNodes[i].shutdown();
        }
        for(TemporaryFolder folder: folders) {
            folder.delete();
        }
    }

    private Iota newNode(int index, TestnetConfig conf, TemporaryFolder db, TemporaryFolder log) throws Exception {
        db.create();
        log.create();
        Iota iota;
        conf.setPort(14800 + index);
        conf.setNeighboringSocketPort(14700 + index);
        conf.setDbPath(db.getRoot().getAbsolutePath());
        conf.setDbLogPath(log.getRoot().getAbsolutePath());
        iota = new Iota(conf);
        iota.init();
        return iota;
    }

    private Runnable spawnMaster() {
        return () -> {
            try {
                Thread.sleep(20000);
            } catch (InterruptedException e) {
                e.printStackTrace();
            }
            shutdown.set(true);
            synchronized (waitObj) {
                waitObj.notifyAll();
            }
        };
    }

    Runnable spawnCoordinator(API api, long spacing) {
        return () -> {
            long index = 0;
            try {
                newMilestone(api, Arrays.asList(Hash.NULL_HASH, Hash.NULL_HASH), index++);
            } catch (Exception e) {
                e.printStackTrace();
            }
            while(!shutdown.get()) {
                try {
                    Thread.sleep(spacing);
                } catch (InterruptedException e) {
                    e.printStackTrace();
                }
                try {
                    sendMilestone(api, index++);
                } catch (Exception e) {
                    e.printStackTrace();
                }
            }
        };
    }

    private void sendMilestone(API api, long index) throws Exception {
        newMilestone(api, api.getTransactionToApproveTips(10, Optional.empty()), index);
    }

    private void newMilestone(API api, List<Hash> tips, long index) throws Exception {
        List<byte[]> transactions = new ArrayList<>();
        transactions.add(new byte[TRINARY_SIZE]);
        Converter.copyTrits(index, transactions.get(0), OBSOLETE_TAG_TRINARY_OFFSET, OBSOLETE_TAG_TRINARY_SIZE);
        transactions.add(Arrays.copyOf(transactions.get(0), TRINARY_SIZE));
        Hash coordinator = new TestnetConfig().getCoordinator();
        System.arraycopy(coordinator.trits(), 0, transactions.get(0), ADDRESS_TRINARY_OFFSET, ADDRESS_TRINARY_SIZE);
        setBundleHash(transactions, null);
        List<String> elements = api.attachToTangleStatement(tips.get(0), tips.get(0), 13, transactions.stream().map(Converter::trytes).collect(Collectors.toList()));
        api.storeTransactionsStatement(elements);
        api.broadcastTransactionsStatement(elements);
    }

    public void setBundleHash(List<byte[]> transactions, Curl customCurl) {

        byte[] hash = new byte[Curl.HASH_LENGTH];

        Sponge curl = customCurl == null ? SpongeFactory.create(SpongeFactory.Mode.CURLP81) : customCurl;
        curl.reset();

        for (int i = 0; i < transactions.size(); i++) {
            byte[] t = Arrays.copyOfRange(transactions.get(i), ADDRESS_TRINARY_OFFSET, ADDRESS_TRINARY_OFFSET + ADDRESS_TRINARY_SIZE);

            byte[] valueTrits = Arrays.copyOfRange(transactions.get(i), VALUE_TRINARY_OFFSET, VALUE_TRINARY_OFFSET + VALUE_TRINARY_SIZE);
            t = ArrayUtils.addAll(t, valueTrits);

            byte[] tagTrits = Arrays.copyOfRange(transactions.get(i), OBSOLETE_TAG_TRINARY_OFFSET, OBSOLETE_TAG_TRINARY_OFFSET + OBSOLETE_TAG_TRINARY_SIZE);
            t = ArrayUtils.addAll(t, tagTrits);

            byte[] timestampTrits  = Arrays.copyOfRange(transactions.get(i), TIMESTAMP_TRINARY_OFFSET, TIMESTAMP_TRINARY_OFFSET + TIMESTAMP_TRINARY_SIZE);
            t = ArrayUtils.addAll(t, timestampTrits);

            Converter.copyTrits(i, transactions.get(i), CURRENT_INDEX_TRINARY_OFFSET, CURRENT_INDEX_TRINARY_SIZE);
            byte[] currentIndexTrits = Arrays.copyOfRange(transactions.get(i), CURRENT_INDEX_TRINARY_OFFSET, CURRENT_INDEX_TRINARY_OFFSET + CURRENT_INDEX_TRINARY_SIZE);
            t = ArrayUtils.addAll(t, currentIndexTrits);

            Converter.copyTrits(transactions.size(), transactions.get(i), LAST_INDEX_TRINARY_OFFSET, LAST_INDEX_TRINARY_SIZE);
            byte[] lastIndexTrits = Arrays.copyOfRange(transactions.get(i), LAST_INDEX_TRINARY_OFFSET, LAST_INDEX_TRINARY_OFFSET + LAST_INDEX_TRINARY_SIZE);
            t = ArrayUtils.addAll(t, lastIndexTrits);

            curl.absorb(t, 0, t.length);
        }

        curl.squeeze(hash, 0, hash.length);

        for (int i = 0; i < transactions.size(); i++) {
            System.arraycopy(hash, 0, transactions.get(i), BUNDLE_TRINARY_OFFSET, BUNDLE_TRINARY_SIZE);
        }
    }

}<|MERGE_RESOLUTION|>--- conflicted
+++ resolved
@@ -8,10 +8,6 @@
 import com.iota.iri.crypto.Sponge;
 import com.iota.iri.crypto.SpongeFactory;
 import com.iota.iri.model.Hash;
-<<<<<<< HEAD
-=======
-import com.iota.iri.network.Node;
->>>>>>> 934b06cc
 import com.iota.iri.service.restserver.resteasy.RestEasy;
 import com.iota.iri.utils.Converter;
 import org.apache.commons.lang3.ArrayUtils;
@@ -47,11 +43,8 @@
     public void testGetsSolid() throws Exception {
         int count = 1;
         long spacing = 5000;
-<<<<<<< HEAD
-        Iota iotaNodes[] = new Iota[count];
-=======
+
         Iota[] iotaNodes = new Iota[count];
->>>>>>> 934b06cc
         API[] api = new API[count];
         IXI[] ixi = new IXI[count];
         Thread cooThread, master;
