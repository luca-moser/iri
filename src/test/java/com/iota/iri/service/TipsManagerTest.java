package com.iota.iri.service;

import com.iota.iri.LedgerValidator;
import com.iota.iri.Milestone;
import com.iota.iri.Snapshot;
import com.iota.iri.TransactionValidator;
import com.iota.iri.conf.Configuration;
import com.iota.iri.controllers.TipsViewModel;
import com.iota.iri.controllers.TransactionViewModel;
import com.iota.iri.model.Hash;
import com.iota.iri.network.TransactionRequester;
import com.iota.iri.storage.Tangle;
import com.iota.iri.storage.rocksDB.RocksDBPersistenceProvider;
import com.iota.iri.utils.IotaUtils;
import com.iota.iri.zmq.MessageQ;
import org.junit.AfterClass;
import org.junit.Assert;
import org.junit.BeforeClass;
import org.junit.Test;
import org.junit.rules.TemporaryFolder;
import org.slf4j.Logger;
import org.slf4j.LoggerFactory;

import java.nio.Buffer;
import java.util.*;

import static com.iota.iri.controllers.TransactionViewModelTest.getRandomTransactionHash;
import static com.iota.iri.controllers.TransactionViewModelTest.getRandomTransactionTrits;
import static com.iota.iri.controllers.TransactionViewModelTest.getRandomTransactionWithTrunkAndBranch;

/**
 * Created by paul on 4/27/17.
 */
public class TipsManagerTest {

    private static final TemporaryFolder dbFolder = new TemporaryFolder();
    private static final TemporaryFolder logFolder = new TemporaryFolder();
    private static final String TX_CUMULATIVE_WEIGHT_IS_NOT_AS_EXPECTED_FORMAT =
            "tx%d cumulative weight is not as expected";
    private static Tangle tangle;
    private static TipsManager tipsManager;
    private final Logger log = LoggerFactory.getLogger(this.getClass());

    @Test
    public void capSum() {
        long a = 0, b, max = Long.MAX_VALUE / 2;
        for (b = 0; b < max; b += max / 100) {
            a = TipsManager.capSum(a, b, max);
            Assert.assertTrue("a should never go above max", a <= max);
        }
    }

    @AfterClass
    public static void tearDown() throws Exception {
        tangle.shutdown();
        dbFolder.delete();
    }

    @BeforeClass
    public static void setUp() throws Exception {
        tangle = new Tangle();
        dbFolder.create();
        logFolder.create();
        tangle.addPersistenceProvider(new RocksDBPersistenceProvider(dbFolder.getRoot().getAbsolutePath(), logFolder
                .getRoot().getAbsolutePath(), 1000));
        tangle.init();
        TipsViewModel tipsViewModel = new TipsViewModel();
        MessageQ messageQ = new MessageQ(0, null, 1, false);
        TransactionRequester transactionRequester = new TransactionRequester(tangle, messageQ);
<<<<<<< HEAD
        TransactionValidator transactionValidator = new TransactionValidator(tangle, tipsViewModel,
                transactionRequester, messageQ);
        Milestone milestone = new Milestone(tangle, Hash.NULL_HASH, Snapshot.initialSnapshot.clone(),
                transactionValidator, true, messageQ);
        LedgerValidator ledgerValidator = new LedgerValidator(tangle, milestone, transactionRequester, messageQ);
        tipsManager = new TipsManager(tangle, ledgerValidator, transactionValidator, tipsViewModel, milestone, 15,
                messageQ);
    }

    @AfterClass
    public static void tearDown() throws Exception {
        tangle.shutdown();
        dbFolder.delete();
=======
        TransactionValidator transactionValidator = new TransactionValidator(tangle, tipsViewModel, transactionRequester,
                messageQ, Long.parseLong(Configuration.GLOBAL_SNAPSHOT_TIME));
        int milestoneStartIndex = Integer.parseInt(Configuration.MAINNET_MILESTONE_START_INDEX);
        int numOfKeysInMilestone = Integer.parseInt(Configuration.MAINNET_NUM_KEYS_IN_MILESTONE);
        Milestone milestone = new Milestone(tangle, Hash.NULL_HASH, Snapshot.init(
                Configuration.MAINNET_SNAPSHOT_FILE, Configuration.MAINNET_SNAPSHOT_SIG_FILE, false).clone(),
                transactionValidator, false, messageQ, numOfKeysInMilestone,
                milestoneStartIndex, true);
        LedgerValidator ledgerValidator = new LedgerValidator(tangle, milestone, transactionRequester, messageQ);
        tipsManager = new TipsManager(tangle, ledgerValidator, transactionValidator, tipsViewModel, milestone,
                15, messageQ, false, milestoneStartIndex);
>>>>>>> 2cac49d7
    }

    @Test
    public void testCalculateCumulativeWeight() throws Exception {
        TransactionViewModel transaction, transaction1, transaction2, transaction3, transaction4;
        transaction = new TransactionViewModel(getRandomTransactionTrits(), getRandomTransactionHash());
        transaction1 = new TransactionViewModel(getRandomTransactionWithTrunkAndBranch(transaction.getHash(),
                transaction.getHash()), getRandomTransactionHash());
        transaction2 = new TransactionViewModel(getRandomTransactionWithTrunkAndBranch(transaction1.getHash(),
                transaction1.getHash()), getRandomTransactionHash());
        transaction3 = new TransactionViewModel(getRandomTransactionWithTrunkAndBranch(transaction2.getHash(),
                transaction1.getHash()), getRandomTransactionHash());
        transaction4 = new TransactionViewModel(getRandomTransactionWithTrunkAndBranch(transaction2.getHash(),
                transaction3.getHash()), getRandomTransactionHash());
        transaction.store(tangle);
        transaction1.store(tangle);
        transaction2.store(tangle);
        transaction3.store(tangle);
        transaction4.store(tangle);
        Map<Buffer, Integer> txToCw = tipsManager.calculateCumulativeWeight(new HashSet<>(),
                transaction.getHash(), false, new HashSet<>());

        Assert.assertEquals(String.format(TX_CUMULATIVE_WEIGHT_IS_NOT_AS_EXPECTED_FORMAT, 4),
                1, txToCw.get(IotaUtils.getSubHash(transaction4.getHash(), TipsManager.SUBHASH_LENGTH)).intValue());
        Assert.assertEquals(String.format(TX_CUMULATIVE_WEIGHT_IS_NOT_AS_EXPECTED_FORMAT, 3),
                2, txToCw.get(IotaUtils.getSubHash(transaction3.getHash(), TipsManager.SUBHASH_LENGTH)).intValue());
        Assert.assertEquals(String.format(TX_CUMULATIVE_WEIGHT_IS_NOT_AS_EXPECTED_FORMAT, 2),
                3, txToCw.get(IotaUtils.getSubHash(transaction2.getHash(), TipsManager.SUBHASH_LENGTH)).intValue());
        Assert.assertEquals(String.format(TX_CUMULATIVE_WEIGHT_IS_NOT_AS_EXPECTED_FORMAT, 1),
                4, txToCw.get(IotaUtils.getSubHash(transaction1.getHash(), TipsManager.SUBHASH_LENGTH)).intValue());
        Assert.assertEquals(String.format(TX_CUMULATIVE_WEIGHT_IS_NOT_AS_EXPECTED_FORMAT, 0),
                5, txToCw.get(IotaUtils.getSubHash(transaction.getHash(), TipsManager.SUBHASH_LENGTH)).intValue());
    }

    @Test
    public void testCalculateCumulativeWeightDiamond() throws Exception {
        TransactionViewModel transaction, transaction1, transaction2, transaction3;
        transaction = new TransactionViewModel(getRandomTransactionTrits(), getRandomTransactionHash());
        transaction1 = new TransactionViewModel(getRandomTransactionWithTrunkAndBranch(transaction.getHash(),
                transaction.getHash()), getRandomTransactionHash());
        transaction2 = new TransactionViewModel(getRandomTransactionWithTrunkAndBranch(transaction.getHash(),
                transaction.getHash()), getRandomTransactionHash());
        transaction3 = new TransactionViewModel(getRandomTransactionWithTrunkAndBranch(transaction1.getHash(),
                transaction2.getHash()), getRandomTransactionHash());
        transaction.store(tangle);
        transaction1.store(tangle);
        transaction2.store(tangle);
        transaction3.store(tangle);
        log.debug("printing transaction in diamond shape \n                      {} \n{}  {}\n                      {}",
                transaction.getHash(), transaction1.getHash(), transaction2.getHash(), transaction3.getHash());
        Map<Buffer, Integer> txToCw = tipsManager.calculateCumulativeWeight(new HashSet<>(),
                transaction.getHash(), false, new HashSet<>());

        Assert.assertEquals(String.format(TX_CUMULATIVE_WEIGHT_IS_NOT_AS_EXPECTED_FORMAT, 3),
                1, txToCw.get(IotaUtils.getSubHash(transaction3.getHash(), TipsManager.SUBHASH_LENGTH))
                        .intValue());
        Assert.assertEquals(String.format(TX_CUMULATIVE_WEIGHT_IS_NOT_AS_EXPECTED_FORMAT, 1),
                2, txToCw.get(IotaUtils.getSubHash(transaction1.getHash(), TipsManager.SUBHASH_LENGTH))
                        .intValue());
        Assert.assertEquals(String.format(TX_CUMULATIVE_WEIGHT_IS_NOT_AS_EXPECTED_FORMAT, 2),
                2, txToCw.get(IotaUtils.getSubHash(transaction2.getHash(), TipsManager.SUBHASH_LENGTH))
                        .intValue());
        Assert.assertEquals(String.format(TX_CUMULATIVE_WEIGHT_IS_NOT_AS_EXPECTED_FORMAT, 0),
                4, txToCw.get(IotaUtils.getSubHash(transaction.getHash(), TipsManager.SUBHASH_LENGTH)).intValue());
    }

    @Test
    public void testCalculateCumulativeWeightLinear() throws Exception {
        TransactionViewModel transaction, transaction1, transaction2, transaction3, transaction4;
        transaction = new TransactionViewModel(getRandomTransactionTrits(), getRandomTransactionHash());
        transaction1 = new TransactionViewModel(getRandomTransactionWithTrunkAndBranch(
                transaction.getHash(), transaction.getHash()), getRandomTransactionHash());
        transaction2 = new TransactionViewModel(getRandomTransactionWithTrunkAndBranch(
                transaction1.getHash(), transaction1.getHash()), getRandomTransactionHash());
        transaction3 = new TransactionViewModel(getRandomTransactionWithTrunkAndBranch(
                transaction2.getHash(), transaction2.getHash()), getRandomTransactionHash());
        transaction4 = new TransactionViewModel(getRandomTransactionWithTrunkAndBranch(
                transaction3.getHash(), transaction3.getHash()), getRandomTransactionHash());
        transaction.store(tangle);
        transaction1.store(tangle);
        transaction2.store(tangle);
        transaction3.store(tangle);
        transaction4.store(tangle);

        log.info(String.format("Linear ordered hashes from tip %.4s, %.4s, %.4s, %.4s, %.4s", transaction4.getHash(),
                transaction3.getHash(), transaction2.getHash(), transaction1.getHash(), transaction.getHash()));

        Map<Buffer, Integer> txToCw = tipsManager.calculateCumulativeWeight(new HashSet<>(),
                transaction.getHash(), false, new HashSet<>());


        Assert.assertEquals(String.format(TX_CUMULATIVE_WEIGHT_IS_NOT_AS_EXPECTED_FORMAT, 4),
                1, txToCw.get(IotaUtils.getSubHash(transaction4.getHash(), TipsManager.SUBHASH_LENGTH)).intValue());
        Assert.assertEquals(String.format(TX_CUMULATIVE_WEIGHT_IS_NOT_AS_EXPECTED_FORMAT, 3),
                2, txToCw.get(IotaUtils.getSubHash(transaction3.getHash(), TipsManager.SUBHASH_LENGTH)).intValue());
        Assert.assertEquals(String.format(TX_CUMULATIVE_WEIGHT_IS_NOT_AS_EXPECTED_FORMAT, 2),
                3, txToCw.get(IotaUtils.getSubHash(transaction2.getHash(), TipsManager.SUBHASH_LENGTH)).intValue());
        Assert.assertEquals(String.format(TX_CUMULATIVE_WEIGHT_IS_NOT_AS_EXPECTED_FORMAT, 1),
                4, txToCw.get(IotaUtils.getSubHash(transaction1.getHash(), TipsManager.SUBHASH_LENGTH)).intValue());
        Assert.assertEquals(String.format(TX_CUMULATIVE_WEIGHT_IS_NOT_AS_EXPECTED_FORMAT, 0),
                5, txToCw.get(IotaUtils.getSubHash(transaction.getHash(), TipsManager.SUBHASH_LENGTH)).intValue());
    }

    @Test
    public void testCalculateCumulativeWeightAlon() throws Exception {
        TransactionViewModel transaction, transaction1, transaction2, transaction3, transaction4, transaction5,
                transaction6;
        transaction = new TransactionViewModel(getRandomTransactionTrits(), getRandomTransactionHash());
        transaction1 = new TransactionViewModel(getRandomTransactionWithTrunkAndBranch(
                transaction.getHash(), transaction.getHash()), getRandomTransactionHash());
        transaction2 = new TransactionViewModel(getRandomTransactionWithTrunkAndBranch(
                transaction.getHash(), transaction.getHash()), getRandomTransactionHash());
        transaction3 = new TransactionViewModel(getRandomTransactionWithTrunkAndBranch(
                transaction.getHash(), transaction.getHash()), getRandomTransactionHash());
        transaction4 = new TransactionViewModel(getRandomTransactionWithTrunkAndBranch(
                transaction.getHash(), transaction.getHash()), getRandomTransactionHash());
        transaction5 = new TransactionViewModel(getRandomTransactionWithTrunkAndBranch(
                transaction3.getHash(), transaction2.getHash()), getRandomTransactionHash());
        transaction6 = new TransactionViewModel(getRandomTransactionWithTrunkAndBranch(
                transaction4.getHash(), transaction5.getHash()), getRandomTransactionHash());

        transaction.store(tangle);
        transaction1.store(tangle);
        transaction2.store(tangle);
        transaction3.store(tangle);
        transaction4.store(tangle);
        transaction5.store(tangle);
        transaction6.store(tangle);

        log.debug("printing transactions in order \n{}\n{}\n{}\n{}\n{}\n{}\n{}",
                transaction.getHash(), transaction1.getHash(), transaction2.getHash(), transaction3.getHash(),
                transaction4, transaction5, transaction6);

        Map<Buffer, Integer> txToCw = tipsManager.calculateCumulativeWeight(new HashSet<>(),
                transaction.getHash(), false, new HashSet<>());

        Assert.assertEquals(String.format(TX_CUMULATIVE_WEIGHT_IS_NOT_AS_EXPECTED_FORMAT, 6),
                1, txToCw.get(IotaUtils.getSubHash(transaction6.getHash(), TipsManager.SUBHASH_LENGTH)).intValue());
        Assert.assertEquals(String.format(TX_CUMULATIVE_WEIGHT_IS_NOT_AS_EXPECTED_FORMAT, 5),
                2, txToCw.get(IotaUtils.getSubHash(transaction5.getHash(), TipsManager.SUBHASH_LENGTH)).intValue());
        Assert.assertEquals(String.format(TX_CUMULATIVE_WEIGHT_IS_NOT_AS_EXPECTED_FORMAT, 4),
                2, txToCw.get(IotaUtils.getSubHash(transaction4.getHash(), TipsManager.SUBHASH_LENGTH)).intValue());
        Assert.assertEquals(String.format(TX_CUMULATIVE_WEIGHT_IS_NOT_AS_EXPECTED_FORMAT, 3),
                3, txToCw.get(IotaUtils.getSubHash(transaction3.getHash(), TipsManager.SUBHASH_LENGTH)).intValue());
        Assert.assertEquals(String.format(TX_CUMULATIVE_WEIGHT_IS_NOT_AS_EXPECTED_FORMAT, 2),
                3, txToCw.get(IotaUtils.getSubHash(transaction2.getHash(), TipsManager.SUBHASH_LENGTH)).intValue());
        Assert.assertEquals(String.format(TX_CUMULATIVE_WEIGHT_IS_NOT_AS_EXPECTED_FORMAT, 1),
                1, txToCw.get(IotaUtils.getSubHash(transaction1.getHash(), TipsManager.SUBHASH_LENGTH)).intValue());
        Assert.assertEquals(String.format(TX_CUMULATIVE_WEIGHT_IS_NOT_AS_EXPECTED_FORMAT, 0),
                7, txToCw.get(IotaUtils.getSubHash(transaction.getHash(), TipsManager.SUBHASH_LENGTH)).intValue());
    }

    @Test
    public void cwCalculationSameAsLegacy() throws Exception {
        Hash[] hashes = new Hash[100];
        hashes[0] = getRandomTransactionHash();
        TransactionViewModel transactionViewModel1 = new TransactionViewModel(getRandomTransactionTrits(), hashes[0]);
        transactionViewModel1.store(tangle);
        //constant seed for consistent results
        Random random = new Random(181783497276652981L);
        for (int i = 1; i < hashes.length; i++) {
            hashes[i] = getRandomTransactionHash();
            TransactionViewModel transactionViewModel = new TransactionViewModel(
                    getRandomTransactionWithTrunkAndBranch(hashes[i - random.nextInt(i) - 1],
                            hashes[i - random.nextInt(i) - 1]), hashes[i]);
            transactionViewModel.store(tangle);
            log.debug(String.format("current transaction %.4s \n with trunk %.4s \n and branch %.4s", hashes[i],
                    transactionViewModel.getTrunkTransactionHash(),
                    transactionViewModel.getBranchTransactionHash()));
        }
        Map<Hash, Set<Hash>> ratings = new HashMap<>();
        updateApproversRecursively(hashes[0], ratings, new HashSet<>());
        Map<Buffer, Integer> txToCw = tipsManager.calculateCumulativeWeight(new HashSet<>(),
                hashes[0], false, new HashSet<>());

        Assert.assertEquals("missing txs from new calculation", ratings.size(), txToCw.size());
        ratings.forEach((hash, weight) -> {
            log.debug(String.format("tx %.4s has expected weight of %d", hash, weight.size()));
            Assert.assertEquals(
                    "new calculation weight is not as expected for hash " + hash,
                    weight.size(), txToCw.get(IotaUtils.getSubHash(hash, TipsManager.SUBHASH_LENGTH))
                            .intValue());
        });
    }

    @Test
    public void testCalculateCommulativeWeightWithLeftBehind() throws Exception {
        TransactionViewModel transaction, transaction1, transaction2, transaction3, transaction4;
        transaction = new TransactionViewModel(getRandomTransactionTrits(), getRandomTransactionHash());
        transaction1 = new TransactionViewModel(getRandomTransactionWithTrunkAndBranch(transaction.getHash(),
                transaction.getHash()), getRandomTransactionHash());
        transaction2 = new TransactionViewModel(getRandomTransactionWithTrunkAndBranch(transaction1.getHash(),
                transaction.getHash()), getRandomTransactionHash());
        transaction3 = new TransactionViewModel(getRandomTransactionWithTrunkAndBranch(transaction2.getHash(),
                transaction.getHash()), getRandomTransactionHash());
        transaction4 = new TransactionViewModel(getRandomTransactionWithTrunkAndBranch(transaction3.getHash(),
                transaction1.getHash()), getRandomTransactionHash());
        Set<Hash> approvedHashes = new HashSet<>();
        transaction.store(tangle);
        transaction1.store(tangle);
        approvedHashes.add(transaction2.getHash());
        transaction2.store(tangle);
        approvedHashes.add(transaction3.getHash());
        transaction3.store(tangle);
        transaction4.store(tangle);

        Map<Buffer, Integer> cumulativeWeight = tipsManager.calculateCumulativeWeight(approvedHashes,
                transaction.getHash(), true, new HashSet<>());

        log.info(cumulativeWeight.toString());
        String msg = "Cumulative weight is wrong for tx";
        Assert.assertEquals(msg + 4, 1, cumulativeWeight.get(
                IotaUtils.getSubHash(transaction4.getHash(), TipsManager.SUBHASH_LENGTH)).intValue());
        Assert.assertEquals(msg + 3, 1, cumulativeWeight.get(
                IotaUtils.getSubHash(transaction3.getHash(), TipsManager.SUBHASH_LENGTH)).intValue());
        Assert.assertEquals(msg + 2, 1, cumulativeWeight.get(
                IotaUtils.getSubHash(transaction2.getHash(), TipsManager.SUBHASH_LENGTH)).intValue());
        Assert.assertEquals(msg + 1, 2, cumulativeWeight.get(
                IotaUtils.getSubHash(transaction1.getHash(), TipsManager.SUBHASH_LENGTH)).intValue());
        Assert.assertEquals(msg + 0, 3, cumulativeWeight.get(
                IotaUtils.getSubHash(transaction.getHash(), TipsManager.SUBHASH_LENGTH)).intValue());
    }

    //    @Test
    //To be removed once CI tests are ready
    public void testUpdateRatingsTime() throws Exception {
        int max = 100001;
        long time;
        List<Long> times = new LinkedList<>();
        for (int size = 1; size < max; size *= 10) {
            time = ratingTime(size);
            times.add(time);
        }
        Assert.assertEquals(1, 1);
    }

    private long ratingTime(int size) throws Exception {
        Hash[] hashes = new Hash[size];
        hashes[0] = getRandomTransactionHash();
        new TransactionViewModel(getRandomTransactionTrits(), hashes[0]).store(tangle);
        Random random = new Random();
        for (int i = 1; i < hashes.length; i++) {
            hashes[i] = getRandomTransactionHash();
            new TransactionViewModel(getRandomTransactionWithTrunkAndBranch(hashes[i - random.nextInt(i) - 1],
                    hashes[i - random.nextInt(i) - 1]), hashes[i]).store(tangle);
        }
        Map<Hash, Long> ratings = new HashMap<>();
        long start = System.currentTimeMillis();
//        tipsManager.serialUpdateRatings(new Snapshot(Snapshot.initialSnapshot), hashes[0], ratings, new HashSet<>()
// , null);
        tipsManager.calculateCumulativeWeight(new HashSet<>(), hashes[0], false, new HashSet<>());
        long time = System.currentTimeMillis() - start;
        System.out.println(time);
        return time;
    }

    //Simple recursive algorithm that maps each tx hash to its approvers' hashes
    private static Set<Hash> updateApproversRecursively(Hash txHash, Map<Hash, Set<Hash>> txToApprovers,
            Set<Hash> analyzedTips) throws Exception {
        Set<Hash> approvers;
        if (analyzedTips.add(txHash)) {
            TransactionViewModel transactionViewModel = TransactionViewModel.fromHash(tangle, txHash);
            approvers = new HashSet<>(Collections.singleton(txHash));
            Set<Hash> approverHashes = transactionViewModel.getApprovers(tangle).getHashes();
            for (Hash approver : approverHashes) {
                approvers.addAll(updateApproversRecursively(approver, txToApprovers, analyzedTips));
            }
            txToApprovers.put(txHash, approvers);
        } else {
            if (txToApprovers.containsKey(txHash)) {
                approvers = txToApprovers.get(txHash);
            } else {
                approvers = new HashSet<>();
            }
        }
        return approvers;
    }
}<|MERGE_RESOLUTION|>--- conflicted
+++ resolved
@@ -67,21 +67,6 @@
         TipsViewModel tipsViewModel = new TipsViewModel();
         MessageQ messageQ = new MessageQ(0, null, 1, false);
         TransactionRequester transactionRequester = new TransactionRequester(tangle, messageQ);
-<<<<<<< HEAD
-        TransactionValidator transactionValidator = new TransactionValidator(tangle, tipsViewModel,
-                transactionRequester, messageQ);
-        Milestone milestone = new Milestone(tangle, Hash.NULL_HASH, Snapshot.initialSnapshot.clone(),
-                transactionValidator, true, messageQ);
-        LedgerValidator ledgerValidator = new LedgerValidator(tangle, milestone, transactionRequester, messageQ);
-        tipsManager = new TipsManager(tangle, ledgerValidator, transactionValidator, tipsViewModel, milestone, 15,
-                messageQ);
-    }
-
-    @AfterClass
-    public static void tearDown() throws Exception {
-        tangle.shutdown();
-        dbFolder.delete();
-=======
         TransactionValidator transactionValidator = new TransactionValidator(tangle, tipsViewModel, transactionRequester,
                 messageQ, Long.parseLong(Configuration.GLOBAL_SNAPSHOT_TIME));
         int milestoneStartIndex = Integer.parseInt(Configuration.MAINNET_MILESTONE_START_INDEX);
@@ -93,7 +78,6 @@
         LedgerValidator ledgerValidator = new LedgerValidator(tangle, milestone, transactionRequester, messageQ);
         tipsManager = new TipsManager(tangle, ledgerValidator, transactionValidator, tipsViewModel, milestone,
                 15, messageQ, false, milestoneStartIndex);
->>>>>>> 2cac49d7
     }
 
     @Test
