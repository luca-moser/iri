--- conflicted
+++ resolved
@@ -55,15 +55,8 @@
     
     @Before
     public void setUp() throws Exception {
-<<<<<<< HEAD
         when(config.isTestnet()).thenReturn(true);
-        
-        provider = new SpentAddressesProviderImpl();
-        provider.init(config, this.persistenceProvider, false);
-=======
-        Mockito.when(config.isTestnet()).thenReturn(true);
         provider = new SpentAddressesProviderImpl(config, this.persistenceProvider);
->>>>>>> 2c456398
     }
 
     @After
@@ -123,7 +116,7 @@
     public void failWhenAssertingForExistingData() throws Exception {
         exit.expectSystemExitWithStatus(1);
         when(persistenceProvider.first(SpentAddress.class, AddressHash.class)).thenReturn(new Pair<>(null,null));
-        provider.init(config, persistenceProvider, true);
+        provider.init(true);
     }
 
 }