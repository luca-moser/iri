package com.iota.iri.service.tipselection.impl;


import static com.iota.iri.TransactionTestUtils.getTransactionHash;
import static com.iota.iri.TransactionTestUtils.getTransactionTrits;
import static com.iota.iri.TransactionTestUtils.getTransactionTritsWithTrunkAndBranch;

import java.util.HashMap;
import java.util.Map;
import java.util.Optional;
import java.util.Random;

import org.junit.AfterClass;
import org.junit.Assert;
import org.junit.BeforeClass;
import org.junit.Test;
import org.junit.rules.TemporaryFolder;
import org.mockito.Mockito;
import org.slf4j.Logger;
import org.slf4j.LoggerFactory;

import com.iota.iri.conf.MainnetConfig;
import com.iota.iri.controllers.TransactionViewModel;
import com.iota.iri.model.Hash;
import com.iota.iri.service.snapshot.Snapshot;
import com.iota.iri.service.snapshot.impl.SnapshotMockUtils;
import com.iota.iri.service.tipselection.RatingCalculator;
import com.iota.iri.service.tipselection.TailFinder;
import com.iota.iri.storage.Tangle;
import com.iota.iri.storage.rocksDB.RocksDBPersistenceProvider;

public class WalkerAlphaTest {
    private static final TemporaryFolder dbFolder = new TemporaryFolder();
    private static final TemporaryFolder logFolder = new TemporaryFolder();
    private static Snapshot snapshot;
    private static Tangle tangle;
    private static WalkerAlpha walker;
    private final Logger log = LoggerFactory.getLogger(this.getClass());

    @AfterClass
    public static void tearDown() throws Exception {
        tangle.shutdown();
        dbFolder.delete();
        logFolder.delete();
    }

    @BeforeClass
    public static void setUp() throws Exception {
        tangle = new Tangle();
<<<<<<< HEAD
        snapshotProvider = new SnapshotProviderImpl(new MainnetConfig());
        snapshotProvider.init();
=======
>>>>>>> 9f95ef7d
        dbFolder.create();
        logFolder.create();
        tangle.addPersistenceProvider( new RocksDBPersistenceProvider(
                dbFolder.getRoot().getAbsolutePath(), logFolder.getRoot().getAbsolutePath(),1000,
                Tangle.COLUMN_FAMILIES, Tangle.METADATA_COLUMN_FAMILY));
        tangle.init();

        TailFinder tailFinder = Mockito.mock(TailFinder.class);
        Mockito.when(tailFinder.findTail(Mockito.any(Hash.class)))
                .then(args -> Optional.of(args.getArgument(0)));
        walker = new WalkerAlpha(tailFinder, tangle, new Random(1), new MainnetConfig());
        snapshot = SnapshotMockUtils.createSnapshot();
    }

    @Test
    public void testWalkEndsOnlyInRating() throws Exception {
        //build a small tangle - 1,2,3,4 point to  transaction
        TransactionViewModel transaction, transaction1, transaction2, transaction3, transaction4;
        transaction = new TransactionViewModel(getTransactionTrits(), getTransactionHash());
        transaction1 = new TransactionViewModel(getTransactionTritsWithTrunkAndBranch(transaction.getHash(),
                transaction.getHash()), getTransactionHash());
        transaction2 = new TransactionViewModel(getTransactionTritsWithTrunkAndBranch(transaction.getHash(),
                transaction.getHash()), getTransactionHash());
        transaction3 = new TransactionViewModel(getTransactionTritsWithTrunkAndBranch(transaction.getHash(),
                transaction.getHash()), getTransactionHash());

        transaction.store(tangle, snapshot);
        transaction1.store(tangle, snapshot);
        transaction2.store(tangle, snapshot);
        transaction3.store(tangle, snapshot);

        //calculate rating
        RatingCalculator ratingCalculator = new RatingOne(tangle);
        Map<Hash, Integer> rating = ratingCalculator.calculate(transaction.getHash());

        //add 4 after the rating was calculated
        transaction4 = new TransactionViewModel(getTransactionTritsWithTrunkAndBranch(transaction.getHash(),
                transaction.getHash()), getTransactionHash());
        transaction4.store(tangle, snapshot);

        for (int i=0; i < 100; i++) {
            //select
            Hash tip = walker.walk(transaction.getHash(), rating, (o -> true));

            Assert.assertNotNull(tip);
            //log.info("selected tip: " + tip.toString());
            Assert.assertFalse(transaction4.getHash().equals(tip));
        }
    }

    @Test
    public void showWalkDistributionAlphaHalf() throws Exception {

        //build a small tangle - 1,2,3,4 point to  transaction
        TransactionViewModel transaction, transaction1, transaction2, transaction3;
        transaction = new TransactionViewModel(getTransactionTrits(), getTransactionHash());
        transaction1 = new TransactionViewModel(getTransactionTritsWithTrunkAndBranch(transaction.getHash(),
                transaction.getHash()), getTransactionHash());
        transaction2 = new TransactionViewModel(getTransactionTritsWithTrunkAndBranch(transaction.getHash(),
                transaction.getHash()), getTransactionHash());
        transaction3 = new TransactionViewModel(getTransactionTritsWithTrunkAndBranch(transaction.getHash(),
                transaction.getHash()), getTransactionHash());

        transaction.store(tangle, snapshot);
        transaction1.store(tangle, snapshot);
        transaction2.store(tangle, snapshot);
        transaction3.store(tangle, snapshot);

        //calculate rating
        RatingCalculator ratingCalculator = new RatingOne(tangle);
        Map<Hash, Integer> rating = ratingCalculator.calculate(transaction.getHash());
        //set a higher rate for transaction2
        rating.put(transaction2.getHash(), 10);

        Map<Hash, Integer> counters = new HashMap<>(rating.size());
        int iterations = 100;

        walker.setAlpha(0.3);
        for (int i=0; i < iterations; i++) {
            //select
            Hash tip = walker.walk(transaction.getHash(), rating, (o -> true));

            Assert.assertNotNull(tip);
            counters.put(tip, 1 + counters.getOrDefault(tip, 0));
        }

        for (Map.Entry<Hash, Integer> entry : counters.entrySet()) {
            log.info(entry.getKey().toString() + " : " + entry.getValue());
        }

        Assert.assertTrue(counters.get(transaction2.getHash()) > iterations / 2);
    }

    @Test
    public void showWalkDistributionAlphaZero() throws Exception {

        //build a small tangle - 1,2,3,4 point to  transaction
        TransactionViewModel transaction, transaction1, transaction2, transaction3, transaction4;
        transaction = new TransactionViewModel(getTransactionTrits(), getTransactionHash());
        transaction1 = new TransactionViewModel(getTransactionTritsWithTrunkAndBranch(transaction.getHash(),
                transaction.getHash()), getTransactionHash());
        transaction2 = new TransactionViewModel(getTransactionTritsWithTrunkAndBranch(transaction.getHash(),
                transaction.getHash()), getTransactionHash());
        transaction3 = new TransactionViewModel(getTransactionTritsWithTrunkAndBranch(transaction.getHash(),
                transaction.getHash()), getTransactionHash());

        transaction.store(tangle, snapshot);
        transaction1.store(tangle, snapshot);
        transaction2.store(tangle, snapshot);
        transaction3.store(tangle, snapshot);

        //calculate rating
        RatingCalculator ratingCalculator = new RatingOne(tangle);
        Map<Hash, Integer> rating = ratingCalculator.calculate(transaction.getHash());
        //set a higher rate for transaction2
        rating.put(transaction2.getHash(), 10);

        //add 4 after the rating was calculated
        transaction4 = new TransactionViewModel(getTransactionTritsWithTrunkAndBranch(transaction.getHash(),
                transaction.getHash()), getTransactionHash());
        transaction4.store(tangle, snapshot);

        Map<Hash, Integer> counters = new HashMap<>(rating.size());
        int iterations = 100;

        walker.setAlpha(0);
        for (int i=0; i < iterations; i++) {
            //select
            Hash tip = walker.walk(transaction.getHash(), rating, (o -> true));

            Assert.assertNotNull(tip);
            counters.put(tip, 1 + counters.getOrDefault(tip, 0));
        }

        for (Map.Entry<Hash, Integer> entry : counters.entrySet()) {
            log.info(entry.getKey().toString() + " : " + entry.getValue());
        }

        Assert.assertTrue(counters.get(transaction1.getHash()) > iterations / 6);
    }

    @Test
    public void testWalk() throws Exception {
        //build a small tangle
        TransactionViewModel transaction, transaction1, transaction2, transaction3, transaction4;
        transaction = new TransactionViewModel(getTransactionTrits(), Hash.NULL_HASH);
        transaction1 = new TransactionViewModel(getTransactionTritsWithTrunkAndBranch(transaction.getHash(),
                transaction.getHash()), getTransactionHash());
        transaction2 = new TransactionViewModel(getTransactionTritsWithTrunkAndBranch(transaction1.getHash(),
                transaction1.getHash()), getTransactionHash());
        transaction3 = new TransactionViewModel(getTransactionTritsWithTrunkAndBranch(transaction2.getHash(),
                transaction1.getHash()), getTransactionHash());
        transaction4 = new TransactionViewModel(getTransactionTritsWithTrunkAndBranch(transaction2.getHash(),
                transaction3.getHash()), getTransactionHash());
        transaction.store(tangle, snapshot);
        transaction1.store(tangle, snapshot);
        transaction2.store(tangle, snapshot);
        transaction3.store(tangle, snapshot);
        transaction4.store(tangle, snapshot);

        //calculate rating
        RatingCalculator ratingCalculator = new RatingOne(tangle);
        Map<Hash, Integer> rating = ratingCalculator.calculate(transaction.getHash());

        //reach the tips
        Hash tip = walker.walk(transaction.getHash(), rating, (o -> true));

        log.info("selected tip: " + tip.toString());
        Assert.assertEquals(tip, transaction4.getHash());
    }

    @Test
    public void testWalkDiamond() throws Exception {
        //build a small tangle
        TransactionViewModel transaction, transaction1, transaction2, transaction3;
        transaction = new TransactionViewModel(getTransactionTrits(), getTransactionHash());
        transaction1 = new TransactionViewModel(getTransactionTritsWithTrunkAndBranch(transaction.getHash(),
                transaction.getHash()), getTransactionHash());
        transaction2 = new TransactionViewModel(getTransactionTritsWithTrunkAndBranch(transaction.getHash(),
                transaction.getHash()), getTransactionHash());
        transaction3 = new TransactionViewModel(getTransactionTritsWithTrunkAndBranch(transaction1.getHash(),
                transaction2.getHash()), getTransactionHash());
        transaction.store(tangle, snapshot);
        transaction1.store(tangle, snapshot);
        transaction2.store(tangle, snapshot);
        transaction3.store(tangle, snapshot);

        //calculate rating
        RatingCalculator ratingCalculator = new RatingOne(tangle);
        Map<Hash, Integer> rating = ratingCalculator.calculate(transaction.getHash());

        //reach the tips
        Hash tip = walker.walk(transaction.getHash(), rating, (o -> true));

        log.info("selected tip: " + tip.toString());
        Assert.assertEquals(tip, transaction3.getHash());
    }

    @Test
    public void testWalkChain() throws Exception {
        //build a small tangle
        TransactionViewModel transaction, transaction1, transaction2, transaction3, transaction4;
        transaction = new TransactionViewModel(getTransactionTrits(), getTransactionHash());
        transaction1 = new TransactionViewModel(getTransactionTritsWithTrunkAndBranch(
                transaction.getHash(), transaction.getHash()), getTransactionHash());
        transaction2 = new TransactionViewModel(getTransactionTritsWithTrunkAndBranch(
                transaction1.getHash(), transaction1.getHash()), getTransactionHash());
        transaction3 = new TransactionViewModel(getTransactionTritsWithTrunkAndBranch(
                transaction2.getHash(), transaction2.getHash()), getTransactionHash());
        transaction4 = new TransactionViewModel(getTransactionTritsWithTrunkAndBranch(
                transaction3.getHash(), transaction3.getHash()), getTransactionHash());
        transaction.store(tangle, snapshot);
        transaction1.store(tangle, snapshot);
        transaction2.store(tangle, snapshot);
        transaction3.store(tangle, snapshot);
        transaction4.store(tangle, snapshot);

        //calculate rating
        RatingCalculator ratingCalculator = new RatingOne(tangle);
        Map<Hash, Integer> rating = ratingCalculator.calculate(transaction.getHash());

        //reach the tips
        Hash tip = walker.walk(transaction.getHash(), rating, (o -> true));

        log.info("selected tip: " + tip.toString());
        Assert.assertEquals(tip, transaction4.getHash());
    }

}
<|MERGE_RESOLUTION|>--- conflicted
+++ resolved
@@ -47,11 +47,6 @@
     @BeforeClass
     public static void setUp() throws Exception {
         tangle = new Tangle();
-<<<<<<< HEAD
-        snapshotProvider = new SnapshotProviderImpl(new MainnetConfig());
-        snapshotProvider.init();
-=======
->>>>>>> 9f95ef7d
         dbFolder.create();
         logFolder.create();
         tangle.addPersistenceProvider( new RocksDBPersistenceProvider(
