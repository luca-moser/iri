--- conflicted
+++ resolved
@@ -94,21 +94,9 @@
             Injector injector = Guice.createInjector(new InjectionConfiguration(configuration));
 
             //create node
-<<<<<<< HEAD
             iota = injector.getInstance(Iota.class);
             ixi = injector.getInstance(IXI.class);
             api = injector.getInstance(API.class);
-
-
-=======
-            iota = new Iota(configuration);
-            ixi = new IXI(iota);
-            api = new API(configuration, ixi, iota.transactionRequester,
-                    iota.spentAddressesService, iota.tangle, iota.bundleValidator,
-                    iota.snapshotProvider, iota.ledgerService, iota.neighborRouter, iota.tipsSelector,
-                    iota.tipsViewModel, iota.transactionValidator,
-                    iota.latestMilestoneTracker, iota.txPipeline);
->>>>>>> d1e9e65c
 
             //init
             try {
