--- conflicted
+++ resolved
@@ -1,13 +1,5 @@
 package com.iota.iri.network.pipeline;
 
-<<<<<<< HEAD
-import com.iota.iri.TransactionValidator;
-import com.iota.iri.conf.NodeConfig;
-import com.iota.iri.controllers.TipsViewModel;
-import com.iota.iri.network.NeighborRouter;
-import com.iota.iri.network.TransactionRequester;
-=======
->>>>>>> 2c456398
 import com.iota.iri.network.neighbor.Neighbor;
 
 import java.nio.ByteBuffer;
@@ -26,27 +18,6 @@
     }
 
     /**
-<<<<<<< HEAD
-     * Initializes the dependencies of the {@link TransactionProcessingPipeline}.
-     *
-     * @param neighborRouter         The {@link NeighborRouter} to use for broadcasting transactions
-     * @param config                 The config to set cache sizes and other options
-     * @param txValidator            The transaction validator to validate incoming transactions with
-     * @param tangle                 The {@link Tangle} database to use to store and load transactions.
-     * @param snapshotProvider       The {@link SnapshotProvider} to use to store transactions with.
-     * @param tipsViewModel          The {@link TipsViewModel} to load tips from in the reply stage
-     * @param latestMilestoneTracker The {@link LatestMilestoneTracker} to load the latest milestone hash from in the
-     *                               reply stage
-     * @param transactionRequester   The {@link TransactionRequester} to remove and add needed txs from the request
-     *                               queue
-     */
-    void init(NeighborRouter neighborRouter, NodeConfig config, TransactionValidator txValidator, Tangle tangle,
-              SnapshotProvider snapshotProvider, TipsViewModel tipsViewModel,
-              LatestMilestoneTracker latestMilestoneTracker, TransactionRequester transactionRequester);
-
-    /**
-=======
->>>>>>> 2c456398
      * Kicks of the pipeline by assembling the pipeline and starting all threads.
      */
     void start();
