--- conflicted
+++ resolved
@@ -14,11 +14,8 @@
      * The protocol version used by this node.
      */
     public final static byte PROTOCOL_VERSION = 1;
-<<<<<<< HEAD
+
     /*
-=======
-    /**
->>>>>>> e53e4d29
      * <p>
      * The supported protocol versions by this node. Bitmasks are used to denote what protocol version this node
      * supports in its implementation. The LSB acts as a starting point. Up to 32 bytes are supported in the handshake
