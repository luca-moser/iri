--- conflicted
+++ resolved
@@ -609,17 +609,7 @@
 
         Future<List<Hash>> tipSelection = null;
         List<Hash> tips;
-<<<<<<< HEAD
-        try{
-            tipSelection = tipSelExecService.submit(() -> tipsSelector.getTransactionsToApprove(depth, reference));
-            tips = tipSelection.get(configuration.getTipSelectionTimeoutSec(), TimeUnit.SECONDS);
-        }catch(TimeoutException ex){
-            // interrupt the tip-selection thread so that it aborts
-            tipSelection.cancel(true);
-            throw new TipSelectionCancelledException(
-                    String.format("tip-selection exceeded timeout of %d seconds",
-                            configuration.getTipSelectionTimeoutSec()));
-=======
+
         try {
             tipSelection = tipSelExecService.submit(() -> tipsSelector.getTransactionsToApprove(depth, reference));
             tips = tipSelection.get(configuration.getTipSelectionTimeoutSec(), TimeUnit.SECONDS);
@@ -628,7 +618,6 @@
             tipSelection.cancel(true);
             throw new TipSelectionCancelledException(String.format("tip-selection exceeded timeout of %d seconds",
                     configuration.getTipSelectionTimeoutSec()));
->>>>>>> 62306f69
         }
 
         if (log.isDebugEnabled()) {
