package com.iota.iri.service;

import com.google.gson.Gson;
import com.google.gson.GsonBuilder;
import com.google.gson.JsonSyntaxException;
import com.iota.iri.IRI;
import com.iota.iri.IXI;
import com.iota.iri.TransactionValidator;
import com.iota.iri.conf.APIConfig;
import com.iota.iri.conf.IotaConfig;
import com.iota.iri.controllers.*;
import com.iota.iri.crypto.Curl;
import com.iota.iri.crypto.PearlDiver;
import com.iota.iri.crypto.Sponge;
import com.iota.iri.crypto.SpongeFactory;
import com.iota.iri.model.Hash;
import com.iota.iri.model.HashFactory;
import com.iota.iri.model.persistables.Transaction;
import com.iota.iri.network.Neighbor;
import com.iota.iri.network.Node;
import com.iota.iri.network.TransactionRequester;
import com.iota.iri.service.dto.*;
import com.iota.iri.service.ledger.LedgerService;
import com.iota.iri.service.milestone.LatestMilestoneTracker;
import com.iota.iri.service.restserver.RestConnector;
import com.iota.iri.service.snapshot.SnapshotProvider;
import com.iota.iri.service.spentaddresses.SpentAddressesService;
import com.iota.iri.service.tipselection.TipSelector;
import com.iota.iri.service.tipselection.impl.TipSelectionCancelledException;
import com.iota.iri.service.tipselection.impl.WalkValidatorImpl;
import com.iota.iri.storage.Tangle;
import com.iota.iri.utils.Converter;

import com.iota.iri.utils.IotaUtils;
import org.apache.commons.lang3.StringUtils;
import org.iota.mddoclet.Document;
import org.slf4j.Logger;
import org.slf4j.LoggerFactory;
import java.io.UnsupportedEncodingException;
import java.net.InetAddress;
import java.net.URI;
import java.net.URISyntaxException;
import java.util.*;
import java.util.concurrent.*;
import java.util.concurrent.atomic.AtomicInteger;
import java.util.function.Function;
import java.util.regex.Matcher;
import java.util.regex.Pattern;
import java.util.stream.Collectors;
import java.util.stream.IntStream;

/**
 * <p>
 *   The API makes it possible to interact with the node by requesting information or actions to be taken.
 *   You can interact with it by passing a JSON object which at least contains a <tt>command</tt>.
 *   Upon successful execution of the command, the API returns your requested information in an {@link AbstractResponse}.
 * </p>
 * <p>
 *   If the request is invalid, an {@link ErrorResponse} is returned.
 *   This, for example, happens when the command does not exist or there is no command section at all.
 *   If there is an error in the given data during the execution of a command, an {@link ErrorResponse} is also sent.
 * </p>
 * <p>
 *   If an Exception is thrown during the execution of a command, an {@link ExceptionResponse} is returned.
 * </p>
 */
@SuppressWarnings("unchecked")
public class API {

    private static final Logger log = LoggerFactory.getLogger(API.class);
    
    //region [CONSTANTS] ///////////////////////////////////////////////////////////////////////////////

    public static final String REFERENCE_TRANSACTION_NOT_FOUND = "reference transaction not found";
    public static final String REFERENCE_TRANSACTION_TOO_OLD = "reference transaction is too old";

    public static final String INVALID_SUBTANGLE = "This operation cannot be executed: "
                                                 + "The subtangle has not been updated yet.";
    
    private static final String OVER_MAX_ERROR_MESSAGE = "Could not complete request";
    private static final String INVALID_PARAMS = "Invalid parameters";

    private static final char ZERO_LENGTH_ALLOWED = 'Y';
    private static final char ZERO_LENGTH_NOT_ALLOWED = 'N';
    
    private static final int HASH_SIZE = 81;
    private static final int TRYTES_SIZE = 2673;

    private static final long MAX_TIMESTAMP_VALUE = (long) (Math.pow(3, 27) - 1) / 2; // max positive 27-trits value

    //endregion ////////////////////////////////////////////////////////////////////////////////////////////////////////
    
    private static int counterGetTxToApprove = 0;
    private static long ellapsedTime_getTxToApprove = 0L;
    private static int counter_PoW = 0;
    private static long ellapsedTime_PoW = 0L;
    
    //region [CONSTRUCTOR_FIELDS] ///////////////////////////////////////////////////////////////////////////////

    private final IotaConfig configuration;
    private final IXI ixi;
    private final TransactionRequester transactionRequester;
    private final SpentAddressesService spentAddressesService;
    private final Tangle tangle;
    private final BundleValidator bundleValidator;
    private final SnapshotProvider snapshotProvider;
    private final LedgerService ledgerService;
    private final Node node;
    private final TipSelector tipsSelector;
    private final TipsViewModel tipsViewModel;
    private final TransactionValidator transactionValidator;
    private final LatestMilestoneTracker latestMilestoneTracker;
    
    private final int maxFindTxs;
    private final int maxRequestList;
    private final int maxGetTrytes;

    private final String[] features;
    
    //endregion ////////////////////////////////////////////////////////////////////////////////////////////////////////

    private final Gson gson = new GsonBuilder().create();
    private volatile PearlDiver pearlDiver = new PearlDiver();

    private final AtomicInteger counter = new AtomicInteger(0);

    private Pattern trytesPattern = Pattern.compile("[9A-Z]*");

    //Package Private For Testing
    final Map<ApiCommand, Function<Map<String, Object>, AbstractResponse>> commandRoute;
    
    
    private RestConnector connector;

    private final ExecutorService tipSelExecService = Executors.newSingleThreadExecutor(r -> new Thread(r, "tip-selection"));

    /**
     * Starts loading the IOTA API, parameters do not have to be initialized.
     * 
     * @param configuration 
     * @param ixi If a command is not in the standard API, 
     *            we try to process it as a Nashorn JavaScript module through {@link IXI}
     * @param transactionRequester Service where transactions get requested
     * @param spentAddressesService Service to check if addresses are spent
     * @param tangle The transaction storage
     * @param bundleValidator Validates bundles
     * @param snapshotProvider Manager of our currently taken snapshots
     * @param ledgerService contains all the relevant business logic for modifying and calculating the ledger state.
     * @param node Handles and manages neighbors
     * @param tipsSelector Handles logic for selecting tips based on other transactions
     * @param tipsViewModel Contains the current tips of this node
     * @param transactionValidator Validates transactions
     * @param latestMilestoneTracker Service that tracks the latest milestone
     */
    public API(IotaConfig configuration, IXI ixi, TransactionRequester transactionRequester,
            SpentAddressesService spentAddressesService, Tangle tangle, BundleValidator bundleValidator,
            SnapshotProvider snapshotProvider, LedgerService ledgerService, Node node, TipSelector tipsSelector,
            TipsViewModel tipsViewModel, TransactionValidator transactionValidator,
            LatestMilestoneTracker latestMilestoneTracker) {
        this.configuration = configuration;
        this.ixi = ixi;
        
        this.transactionRequester = transactionRequester;
        this.spentAddressesService = spentAddressesService;
        this.tangle = tangle;
        this.bundleValidator = bundleValidator;
        this.snapshotProvider = snapshotProvider;
        this.ledgerService = ledgerService;
        this.node = node;
        this.tipsSelector = tipsSelector;
        this.tipsViewModel = tipsViewModel;
        this.transactionValidator = transactionValidator;
        this.latestMilestoneTracker = latestMilestoneTracker;
        
        maxFindTxs = configuration.getMaxFindTransactions();
        maxRequestList = configuration.getMaxRequestsList();
        maxGetTrytes = configuration.getMaxGetTrytes();

        features = Feature.calculateFeatureNames(configuration);
        
        commandRoute = new HashMap<>();
        commandRoute.put(ApiCommand.ADD_NEIGHBORS, addNeighbors());
        commandRoute.put(ApiCommand.ATTACH_TO_TANGLE, attachToTangle());
        commandRoute.put(ApiCommand.BROADCAST_TRANSACTIONs, broadcastTransactions());
        commandRoute.put(ApiCommand.FIND_TRANSACTIONS, findTransactions());
        commandRoute.put(ApiCommand.GET_BALANCES, getBalances());
        commandRoute.put(ApiCommand.GET_INCLUSION_STATES, getInclusionStates());
        commandRoute.put(ApiCommand.GET_NEIGHBORS, getNeighbors());
        commandRoute.put(ApiCommand.GET_NODE_INFO, getNodeInfo());
        commandRoute.put(ApiCommand.GET_NODE_API_CONFIG, getNodeAPIConfiguration());
        commandRoute.put(ApiCommand.GET_TIPS, getTips());
        commandRoute.put(ApiCommand.GET_TRANSACTIONS_TO_APPROVE, getTransactionsToApprove());
        commandRoute.put(ApiCommand.GET_TRYTES, getTrytes());
        commandRoute.put(ApiCommand.INTERRUPT_ATTACHING_TO_TANGLE, interruptAttachingToTangle());
        commandRoute.put(ApiCommand.REMOVE_NEIGHBORS, removeNeighbors());
        commandRoute.put(ApiCommand.STORE_TRANSACTIONS, storeTransactions());
        commandRoute.put(ApiCommand.GET_MISSING_TRANSACTIONS, getMissingTransactions());
        commandRoute.put(ApiCommand.CHECK_CONSISTENCY, checkConsistency());
        commandRoute.put(ApiCommand.WERE_ADDRESSES_SPENT_FROM, wereAddressesSpentFrom());
    }

    /**
     * Initializes the API for usage.
     * Will initialize and start the supplied {@link RestConnector}
     * 
     * @param connector THe connector we use to handle API requests
     */
    public void init(RestConnector connector){
        this.connector = connector;
        connector.init(this::process);
        connector.start();
    }
    
    /**
     * Handles an API request body.
     * Its returned {@link AbstractResponse} is created using the following logic
     * <ul>
     *     <li>
     *         {@link ExceptionResponse} if the body cannot be parsed.
     *     </li>
     *     <li>
     *         {@link ErrorResponse} if the body does not contain a '<tt>command</tt>' section.
     *     </li>
     *     <li>
     *         {@link AccessLimitedResponse} if the command is not allowed on this node.
     *     </li>
     *     <li>
     *         {@link ErrorResponse} if the command contains invalid parameters.
     *     </li>
     *     <li>
     *         {@link ExceptionResponse} if we encountered an unexpected exception during command processing.
     *     </li>
     *     <li>
     *         {@link AbstractResponse} when the command is successfully processed.
     *         The response class depends on the command executed.
     *     </li>
     * </ul>
     *
     * @param requestString The JSON encoded data of the request.
     *                      This String is attempted to be converted into a {@code Map<String, Object>}.
     * @param sourceAddress The address from the sender of this API request.
     * @return The result of this request.
     * @throws UnsupportedEncodingException If the requestString cannot be parsed into a Map.
                                            Currently caught and turned into a {@link ExceptionResponse}.
     */
    private AbstractResponse process(final String requestString, InetAddress netAddress){
        try {
            // Request JSON data into map
            Map<String, Object> request;
            try {
                request = gson.fromJson(requestString, Map.class);
            }
            catch(JsonSyntaxException jsonSyntaxException) {
                return ErrorResponse.create("Invalid JSON syntax: " + jsonSyntaxException.getMessage());
            }
            if (request == null) {
                return ErrorResponse.create("Invalid request payload: '" + requestString + "'");
            }

            // Did the requester ask for a command?
            final String command = (String) request.get("command");
            if (command == null) {
                return ErrorResponse.create("COMMAND parameter has not been specified in the request.");
            }

            // Is this command allowed to be run from this request address?
            // We check the remote limit API configuration.
            if (configuration.getRemoteLimitApi().contains(command) &&
                    !configuration.getRemoteTrustedApiHosts().contains(netAddress)) {
                return AccessLimitedResponse.create("COMMAND " + command + " is not available on this node");
            }

            log.debug("# {} -> Requesting command '{}'", counter.incrementAndGet(), command);

            ApiCommand apiCommand = ApiCommand.findByName(command);
            if (apiCommand != null) {
                return commandRoute.get(apiCommand).apply(request);
            } else {
                AbstractResponse response = ixi.processCommand(command, request);
                if (response == null) {
                    return ErrorResponse.create("Command [" + command + "] is unknown");
                } else {
                    return response;
                }
            }
        } catch (ValidationException e) {
            log.error("API Validation failed: " + e.getLocalizedMessage());
            return ExceptionResponse.create(e.getLocalizedMessage());
        } catch (IllegalStateException e) {
            log.error("API Exception: " + e.getLocalizedMessage());
            return ExceptionResponse.create(e.getLocalizedMessage());
        } catch (RuntimeException e) {
            log.error("Unexpected API Exception: " + e.getLocalizedMessage());
            return ExceptionResponse.create(e.getLocalizedMessage());
        }
    }

    /**
     * Check if a list of addresses was ever spent from, in the current epoch, or in previous epochs.
     * If an address has a pending transaction, it is also marked as spend.
     *
     * @param addresses List of addresses to check if they were ever spent from.
     * @return {@link com.iota.iri.service.dto.WereAddressesSpentFrom}
     **/
    @Document(name="wereAddressesSpentFrom")
    private AbstractResponse wereAddressesSpentFromStatement(List<String> addresses) throws Exception {
        final List<Hash> addressesHash = addresses.stream()
                .map(HashFactory.ADDRESS::create)
                .collect(Collectors.toList());

        final boolean[] states = new boolean[addressesHash.size()];
        int index = 0;

        for (Hash address : addressesHash) {
            states[index++] = spentAddressesService.wasAddressSpentFrom(address);
        }
        return WereAddressesSpentFrom.create(states);
    }

    /**
     * Walks back from the hash until a tail transaction has been found or transaction aprovee is not found.
     * A tail transaction is the first transaction in a bundle, thus with <code>index = 0</code>
     *
     * @param hash The transaction hash where we start the search from. If this is a tail, its hash is returned.
     * @return The transaction hash of the tail
     * @throws Exception When a model could not be loaded.
     */
    private Hash findTail(Hash hash) throws Exception {
        TransactionViewModel tx = TransactionViewModel.fromHash(tangle, hash);
        final Hash bundleHash = tx.getBundleHash();
        long index = tx.getCurrentIndex();
        boolean foundApprovee = false;

        // As long as the index is bigger than 0 and we are still traversing the same bundle
        // If the hash we asked about is already a tail, this loop never starts
        while (index-- > 0 && tx.getBundleHash().equals(bundleHash)) {
            Set<Hash> approvees = tx.getApprovers(tangle).getHashes();
            for (Hash approvee : approvees) {
                TransactionViewModel nextTx = TransactionViewModel.fromHash(tangle, approvee);
                if (nextTx.getBundleHash().equals(bundleHash)) {
                    tx = nextTx;
                    foundApprovee = true;
                    break;
                }
            }
            if (!foundApprovee) {
                break;
            }
        }

        if (tx.getCurrentIndex() == 0) {
            return tx.getHash();
        }
        return null;
    }


    /**
     *
     * Check the consistency of the transactions.
     * A consistent transaction is one where the following statements are true:
     * <ul>
     * <li>Valid bundle</li>
     * <li>The transaction is not missing a reference transaction</li>
     * <li>Tails of tails are valid</li>
     * </ul>
     *
     * If a transaction does not exist, or it is not a tail, an {@link ErrorResponse} is returned.
     *
     * @param transactionsList Transactions you want to check the consistency for
     * @return {@link CheckConsistency}
     **/
    @Document(name="checkConsistency")
    private AbstractResponse checkConsistencyStatement(List<String> transactionsList) throws Exception {
        final List<Hash> transactions = transactionsList.stream().map(HashFactory.TRANSACTION::create).collect(Collectors.toList());
        boolean state = true;
        String info = "";

        // Check if the transactions themselves are valid
        for (Hash transaction : transactions) {
            TransactionViewModel txVM = TransactionViewModel.fromHash(tangle, transaction);
            if (txVM.getType() == TransactionViewModel.PREFILLED_SLOT) {
                return ErrorResponse.create("Invalid transaction, missing: " + transaction);
            }
            if (txVM.getCurrentIndex() != 0) {
                return ErrorResponse.create("Invalid transaction, not a tail: " + transaction);
            }


            if (!txVM.isSolid()) {
                state = false;
                info = "tails are not solid (missing a referenced tx): " + transaction;
                break;
            } else if (bundleValidator.validate(tangle, snapshotProvider.getInitialSnapshot(), txVM.getHash()).size() == 0) {
                state = false;
                info = "tails are not consistent (bundle is invalid): " + transaction;
                break;
            }
        }

        // Transactions are valid, lets check ledger consistency
        if (state) {
            snapshotProvider.getLatestSnapshot().lockRead();
            try {
                WalkValidatorImpl walkValidator = new WalkValidatorImpl(tangle, snapshotProvider, ledgerService, configuration);
                for (Hash transaction : transactions) {
                    if (!walkValidator.isValid(transaction)) {
                        state = false;
                        info = "tails are not consistent (would lead to inconsistent ledger state or below max depth)";
                        break;
                    }
                }
            } finally {
                snapshotProvider.getLatestSnapshot().unlockRead();
            }
        }

        return CheckConsistency.create(state, info);
    }

    /**
     * Compares the last received confirmed milestone with the last global snapshot milestone.
     * If these are equal, it means the tangle is empty and therefore invalid.
     *
     * @return <tt>false</tt> if we received at least a solid milestone, otherwise <tt>true</tt>
     */
    public boolean invalidSubtangleStatus() {
        return (snapshotProvider.getLatestSnapshot().getIndex() == snapshotProvider.getInitialSnapshot().getIndex());
    }

    /**
     * Returns an IRI node's neighbors, as well as their activity.
     * <b>Note:</b> The activity counters are reset after restarting IRI.
     *
     * @return {@link com.iota.iri.service.dto.GetNeighborsResponse}
     **/
    @Document(name="getNeighbors")
    private AbstractResponse getNeighborsStatement() {
        return GetNeighborsResponse.create(node.getNeighbors());
    }

    /**
     * Temporarily add a list of neighbors to your node.
     * The added neighbors will not be available after restart.
     * Add the neighbors to your config file
     * or supply them in the <tt>-n</tt> command line option if you want to add them permanently.
     *
     * The URI (Unique Resource Identification) for adding neighbors is:
     * <b>udp://IPADDRESS:PORT</b>
     *
     * @param uris list of neighbors to add
     * @return {@link com.iota.iri.service.dto.AddedNeighborsResponse}
     **/
    @Document(name="addNeighbors")
    private AbstractResponse addNeighborsStatement(List<String> uris) {
        int numberOfAddedNeighbors = 0;
        try {
            for (final String uriString : uris) {
               log.info("Adding neighbor: " + uriString);
               final Neighbor neighbor = node.newNeighbor(new URI(uriString), true);
               if (!node.getNeighbors().contains(neighbor)) {
                   node.getNeighbors().add(neighbor);
                   numberOfAddedNeighbors++;
               }
           }
        } catch (URISyntaxException|RuntimeException e) {
           return ErrorResponse.create("Invalid uri scheme: " + e.getLocalizedMessage());
        }
        return AddedNeighborsResponse.create(numberOfAddedNeighbors);
    }
    
    /**
      * Temporarily removes a list of neighbors from your node.
      * The added neighbors will be added again after relaunching IRI.
      * Remove the neighbors from your config file or make sure you don't supply them in the -n command line option if you want to keep them removed after restart.
      *
      * The URI (Unique Resource Identification) for removing neighbors is:
      * <b>udp://IPADDRESS:PORT</b>
      *
      * Returns an {@link com.iota.iri.service.dto.ErrorResponse} if the URI scheme is wrong
      *
      * @param uris The URIs of the neighbors we want to remove.
      * @return {@link com.iota.iri.service.dto.RemoveNeighborsResponse}
      **/
    @Document(name="removeNeighbors")
    private AbstractResponse removeNeighborsStatement(List<String> uris) {
        int numberOfRemovedNeighbors = 0;
        try {
            for (final String uriString : uris) {
                log.info("Removing neighbor: " + uriString);
                if (node.removeNeighbor(new URI(uriString),true)) {
                    numberOfRemovedNeighbors++;
                }
            }
        } catch (URISyntaxException|RuntimeException e) {
            return ErrorResponse.create("Invalid uri scheme: " + e.getLocalizedMessage());
        }
        return RemoveNeighborsResponse.create(numberOfRemovedNeighbors);
    }

    /**
      * raw transaction data (trytes) of a specific transaction.
      * These trytes can then be converted into the actual transaction object.
      * See utility and {@link Transaction} functions in an IOTA library for more details.
      *
      * @param hashes The transaction hashes you want to get trytes from.
      * @return {@link com.iota.iri.service.dto.GetTrytesResponse}
      **/
    @Document(name="getTrytes")
    private synchronized AbstractResponse getTrytesStatement(List<String> hashes) throws Exception {
        final List<String> elements = new LinkedList<>();
        for (final String hash : hashes) {
            final TransactionViewModel transactionViewModel = TransactionViewModel.fromHash(tangle, HashFactory.TRANSACTION.create(hash));
            if (transactionViewModel != null) {
                elements.add(Converter.trytes(transactionViewModel.trits()));
            }
        }
        if (elements.size() > maxGetTrytes){
            return ErrorResponse.create(OVER_MAX_ERROR_MESSAGE);
        }
        return GetTrytesResponse.create(elements);
    }

    /**
     * Can be 0 or more, and is set to 0 every 100 requests.
     * Each increase indicates another 2 tips send.
     *
     * @return The current amount of times this node has returned transactions to approve
     */
    public static int getCounterGetTxToApprove() {
        return counterGetTxToApprove;
    }

    /**
     * Increases the amount of tips send for transactions to approve by one
     */
    private static void incCounterGetTxToApprove() {
        counterGetTxToApprove++;
    }

    /**
     * Can be 0 or more, and is set to 0 every 100 requests.
     *
     * @return The current amount of time spent on sending transactions to approve in milliseconds
     */
    private static long getEllapsedTimeGetTxToApprove() {
        return ellapsedTime_getTxToApprove;
    }

    /**
     * Increases the current amount of time spent on sending transactions to approve
     *
     * @param ellapsedTime the time to add, in milliseconds
     */
    private static void incEllapsedTimeGetTxToApprove(long ellapsedTime) {
        ellapsedTime_getTxToApprove += ellapsedTime;
    }

    /**
      * Tip selection which returns <tt>trunkTransaction</tt> and <tt>branchTransaction</tt>.
      * The input value <tt>depth</tt> determines how many milestones to go back for finding the transactions to approve.
      * The higher your <tt>depth</tt> value, the more work you have to do as you are confirming more transactions.
      * If the <tt>depth</tt> is too large (usually above 15, it depends on the node's configuration) an error will be returned.
      * The <tt>reference</tt> is an optional hash of a transaction you want to approve.
      * If it can't be found at the specified <tt>depth</tt> then an error will be returned.
      *
      * @param depth Number of bundles to go back to determine the transactions for approval.
      * @param reference Hash of transaction to start random-walk from, used to make sure the tips returned reference a given transaction in their past.
      * @return {@link com.iota.iri.service.dto.GetTransactionsToApproveResponse}
      **/
    @Document(name="getTransactionsToApprove")
    private synchronized AbstractResponse getTransactionsToApproveStatement(int depth, Optional<Hash> reference) {
        if (depth < 0 || depth > configuration.getMaxDepth()) {
            return ErrorResponse.create("Invalid depth input");
        }

        try {
            List<Hash> tips = getTransactionToApproveTips(depth, reference);
            return GetTransactionsToApproveResponse.create(tips.get(0), tips.get(1));

        } catch (Exception e) {
            log.info("Tip selection failed: " + e.getLocalizedMessage());
            return ErrorResponse.create(e.getLocalizedMessage());
        }
    }

    /**
     * Gets tips which can be used by new transactions to approve.
     * If debug is enabled, statistics on tip selection will be gathered.
     *
     * @param depth The milestone depth for finding the transactions to approve.
     * @param reference An optional transaction hash to be referenced by tips.
     * @return The tips which can be approved.
     * @throws Exception if the subtangle is out of date or if we fail to retrieve transaction tips.
     * @see TipSelector
     */
    List<Hash> getTransactionToApproveTips(int depth, Optional<Hash> reference) throws Exception {
        if (invalidSubtangleStatus()) {
            throw new IllegalStateException(INVALID_SUBTANGLE);
        }

<<<<<<< HEAD
        Future<List<Hash>> tipSelection = null;
        List<Hash> tips;
        try{
            tipSelection = tipSelExecService.submit(() -> instance.tipsSelector.getTransactionsToApprove(depth, reference));
            tips = tipSelection.get(instance.configuration.getTipSelectionTimeoutSec(), TimeUnit.SECONDS);
        }catch(TimeoutException ex){
            // interrupt the tip-selection thread so that it aborts
            tipSelection.cancel(true);
            throw new TipSelectionCancelledException(
                    String.format("tip-selection exceeded timeout of %d seconds",
                            instance.configuration.getTipSelectionTimeoutSec()));
        }
=======
        List<Hash> tips = tipsSelector.getTransactionsToApprove(depth, reference);
>>>>>>> 2b409175

        if (log.isDebugEnabled()) {
            gatherStatisticsOnTipSelection();
        }
        return tips;
    }

    /**
     * <p>
     * Handles statistics on tip selection. 
     * Increases the tip selection by one use.
     * </p> 
     * <p>
     * If the {@link #getCounterGetTxToApprove()} is a power of 100, a log is send and counters are reset.
     * </p>
     */
    private void gatherStatisticsOnTipSelection() {
        API.incCounterGetTxToApprove();
        if ((getCounterGetTxToApprove() % 100) == 0) {
            String sb = "Last 100 getTxToApprove consumed "
                    + API.getEllapsedTimeGetTxToApprove() / 1000000000L
                    + " seconds processing time.";

            log.debug(sb);
            counterGetTxToApprove = 0;
            ellapsedTime_getTxToApprove = 0L;
        }
    }

    /**
      * Returns all tips currently known by this node.
      *
      * @return {@link com.iota.iri.service.dto.GetTipsResponse}
      **/
    @Document(name="getTips")
    private synchronized AbstractResponse getTipsStatement() throws Exception {
        return GetTipsResponse.create(tipsViewModel.getTips()
                .stream()
                .map(Hash::toString)
                .collect(Collectors.toList()));
    }

    /**
      * Stores transactions in the local storage.
      * The trytes to be used for this call should be valid, attached transaction trytes.
      * These trytes are returned by <tt>attachToTangle</tt>, or by doing proof of work somewhere else.
      *
      * @param trytes Transaction data to be stored.
      * @return {@link com.iota.iri.service.dto.AbstractResponse.Emptyness}
      * @throws Exception When storing or updating a transaction fails.
      **/
    @Document(name="storeTransactions")
    public AbstractResponse storeTransactionsStatement(List<String> trytes) throws Exception {
        final List<TransactionViewModel> elements = new LinkedList<>();
        byte[] txTrits = Converter.allocateTritsForTrytes(TRYTES_SIZE);
        for (final String trytesPart : trytes) {
            //validate all trytes
            Converter.trits(trytesPart, txTrits, 0);
            final TransactionViewModel transactionViewModel = transactionValidator.validateTrits(txTrits,
                    transactionValidator.getMinWeightMagnitude());
            elements.add(transactionViewModel);
        }

        for (final TransactionViewModel transactionViewModel : elements) {
            //store transactions
            if(transactionViewModel.store(tangle, snapshotProvider.getInitialSnapshot())) {
                transactionViewModel.setArrivalTime(System.currentTimeMillis() / 1000L);
                transactionValidator.updateStatus(transactionViewModel);
                transactionViewModel.updateSender("local");
                transactionViewModel.update(tangle, snapshotProvider.getInitialSnapshot(), "sender");
            }
        }
        
        return AbstractResponse.createEmptyResponse();
    }

    /**
      * Interrupts and completely aborts the <tt>attachToTangle</tt> process.
      *
      * @return {@link com.iota.iri.service.dto.AbstractResponse.Emptyness}
      **/
    @Document(name="interruptAttachingToTangle")
    private AbstractResponse interruptAttachingToTangleStatement(){
        pearlDiver.cancel();
        return AbstractResponse.createEmptyResponse();
    }

    /**
      * Returns information about this node.
      *
      * @return {@link com.iota.iri.service.dto.GetNodeInfoResponse}
      * @throws Exception When we cant find the first milestone in the database
      **/
    @Document(name="getNodeInfo")
    private AbstractResponse getNodeInfoStatement() throws Exception{
        String name = configuration.isTestnet() ? IRI.TESTNET_NAME : IRI.MAINNET_NAME;
        MilestoneViewModel milestone = MilestoneViewModel.first(tangle);
        
        return GetNodeInfoResponse.create(
                name,
                IotaUtils.getIriVersion(),
                Runtime.getRuntime().availableProcessors(),
                Runtime.getRuntime().freeMemory(),
                System.getProperty("java.version"),
                
                Runtime.getRuntime().maxMemory(),
                Runtime.getRuntime().totalMemory(),
                latestMilestoneTracker.getLatestMilestoneHash(),
                latestMilestoneTracker.getLatestMilestoneIndex(),
                
                snapshotProvider.getLatestSnapshot().getHash(),
                snapshotProvider.getLatestSnapshot().getIndex(),
                
                milestone != null ? milestone.index() : -1,
                snapshotProvider.getLatestSnapshot().getInitialIndex(),
                
                node.howManyNeighbors(),
                node.queuedTransactionsSize(),
                System.currentTimeMillis(),
                tipsViewModel.size(),
                transactionRequester.numberOfTransactionsToRequest(),
                features,
                configuration.getCoordinator().toString());
    }

    /**
     *  Returns information about this node configuration.
     *
     * @return {@link GetNodeAPIConfigurationResponse}
     */
    private AbstractResponse getNodeAPIConfigurationStatement() {
        return GetNodeAPIConfigurationResponse.create(configuration);
    }

    /**
     * <p>
     * Get the inclusion states of a set of transactions.
     * This endpoint determines if a transaction is confirmed by the network (referenced by a valid milestone).
     * You can search for multiple tips (and thus, milestones) to get past inclusion states of transactions.
     * </p>
     * <p>
     * This API call returns a list of boolean values in the same order as the submitted transactions.<br/>
     * Boolean values will be <tt>true</tt> for confirmed transactions, otherwise <tt>false</tt>.
     * </p>
     * Returns an {@link com.iota.iri.service.dto.ErrorResponse} if a tip is missing or the subtangle is not solid
     *
     * @param transactions List of transactions you want to get the inclusion state for.
     * @param tips List of tip transaction hashes (including milestones) you want to search for
     * @return {@link com.iota.iri.service.dto.GetInclusionStatesResponse}
     * @throws Exception When a transaction cannot be loaded from hash
     **/
    @Document(name="getInclusionStates")
    private AbstractResponse getInclusionStatesStatement(
            final List<String> transactions,
            final List<String> tips) throws Exception {

        final List<Hash> trans = transactions.stream()
                .map(HashFactory.TRANSACTION::create)
                .collect(Collectors.toList());

        final List<Hash> tps = tips.stream().
                map(HashFactory.TRANSACTION::create)
                .collect(Collectors.toList());

        int numberOfNonMetTransactions = trans.size();
        final byte[] inclusionStates = new byte[numberOfNonMetTransactions];

        List<Integer> tipsIndex = new LinkedList<>();
        {
            for(Hash tip: tps) {
                TransactionViewModel tx = TransactionViewModel.fromHash(tangle, tip);
                if (tx.getType() != TransactionViewModel.PREFILLED_SLOT) {
                    tipsIndex.add(tx.snapshotIndex());
                }
            }
        }

        // Finds the lowest tips index, or 0
        int minTipsIndex = tipsIndex.stream().reduce((a,b) -> a < b ? a : b).orElse(0);

        // If the lowest tips index (minTipsIndex) is 0 (or lower),
        // we can't check transactions against snapshots because there were no tips,
        // or tips have not been confirmed by a snapshot yet
        if(minTipsIndex > 0) {
            // Finds the highest tips index, or 0
            int maxTipsIndex = tipsIndex.stream().reduce((a,b) -> a > b ? a : b).orElse(0);
            int count = 0;

            // Checks transactions with indexes of tips, and sets inclusionStates byte to 1 or -1 accordingly
            // Sets to -1 if the transaction is only known by hash,
            // or has no index, or index is above the max tip index (not included).

            // Sets to 1 if the transaction index is below the max index of tips (included).
            for(Hash hash: trans) {
                TransactionViewModel transaction = TransactionViewModel.fromHash(tangle, hash);
                if(transaction.getType() == TransactionViewModel.PREFILLED_SLOT || transaction.snapshotIndex() == 0) {
                    inclusionStates[count] = -1;
                } else if(transaction.snapshotIndex() > maxTipsIndex) {
                    inclusionStates[count] = -1;
                } else if(transaction.snapshotIndex() < maxTipsIndex) {
                    inclusionStates[count] = 1;
                }
                count++;
            }
        }

        Set<Hash> analyzedTips = new HashSet<>();
        Map<Integer, Integer> sameIndexTransactionCount = new HashMap<>();
        Map<Integer, Queue<Hash>> sameIndexTips = new HashMap<>();

        // Sorts all tips per snapshot index. Stops if a tip is not in our database, or just as a hash.
        for (final Hash tip : tps) {
            TransactionViewModel transactionViewModel = TransactionViewModel.fromHash(tangle, tip);
            if (transactionViewModel.getType() == TransactionViewModel.PREFILLED_SLOT){
                return ErrorResponse.create("One of the tips is absent");
            }
            int snapshotIndex = transactionViewModel.snapshotIndex();
            sameIndexTips.putIfAbsent(snapshotIndex, new LinkedList<>());
            sameIndexTips.get(snapshotIndex).add(tip);
        }

        // Loop over all transactions without a state, and counts the amount per snapshot index
        for(int i = 0; i < inclusionStates.length; i++) {
            if(inclusionStates[i] == 0) {
                TransactionViewModel transactionViewModel = TransactionViewModel.fromHash(tangle, trans.get(i));
                int snapshotIndex = transactionViewModel.snapshotIndex();
                sameIndexTransactionCount.putIfAbsent(snapshotIndex, 0);
                sameIndexTransactionCount.put(snapshotIndex, sameIndexTransactionCount.get(snapshotIndex) + 1);
            }
        }

        // Loop over all snapshot indexes of transactions that were not confirmed.
        // If we encounter an invalid tangle, stop this function completely.
        for(Integer index : sameIndexTransactionCount.keySet()) {
            // Get the tips from the snapshot indexes we are missing
            Queue<Hash> sameIndexTip = sameIndexTips.get(index);

            // We have tips on the same level as transactions, do a manual search.
            if (sameIndexTip != null && !exhaustiveSearchWithinIndex(
                        sameIndexTip, analyzedTips, trans,
                        inclusionStates, sameIndexTransactionCount.get(index), index)) {

                return ErrorResponse.create(INVALID_SUBTANGLE);
            }
        }
        final boolean[] inclusionStatesBoolean = new boolean[inclusionStates.length];
        for(int i = 0; i < inclusionStates.length; i++) {
            // If a state is 0 by now, we know nothing so assume not included
            inclusionStatesBoolean[i] = inclusionStates[i] == 1;
        }

        {
            return GetInclusionStatesResponse.create(inclusionStatesBoolean);
        }
    }

    /**
     * Traverses down the tips until all transactions we wish to validate have been found or transaction data is missing.
     *
     * @param nonAnalyzedTransactions Tips we will analyze.
     * @param analyzedTips The hashes of tips we have analyzed.
     *                     Hashes specified here won't be analyzed again.
     * @param transactions All transactions we are validating.
     * @param inclusionStates The state of each transaction.
     *                        1 means confirmed, -1 means unconfirmed, 0 is unknown confirmation.
     *                        Should be of equal length as <tt>transactions</tt>.
     * @param count The amount of transactions on the same index level as <tt>nonAnalyzedTransactions</tt>.
     * @param index The snapshot index of the tips in <tt>nonAnalyzedTransactions</tt>.
     * @return <tt>true</tt> if all <tt>transactions</tt> are directly or indirectly references by
     *         <tt>nonAnalyzedTransactions</tt>.
     *         If at some point we are missing transaction data <tt>false</tt> is returned immediately.
     * @throws Exception If a {@link TransactionViewModel} cannot be loaded.
     */
    private boolean exhaustiveSearchWithinIndex(
                Queue<Hash> nonAnalyzedTransactions,
                Set<Hash> analyzedTips,
                List<Hash> transactions,
                byte[] inclusionStates, int count, int index) throws Exception {

        Hash pointer;
        MAIN_LOOP:
        // While we have nonAnalyzedTransactions in the Queue
        while ((pointer = nonAnalyzedTransactions.poll()) != null) {
            // Only analyze tips we haven't analyzed yet
            if (analyzedTips.add(pointer)) {

                // Check if the transactions have indeed this index. Otherwise ignore.
                // Starts off with the tips in nonAnalyzedTransactions, but transaction trunk & branch gets added.
                final TransactionViewModel transactionViewModel = TransactionViewModel.fromHash(tangle, pointer);
                if (transactionViewModel.snapshotIndex() == index) {
                    // Do we have the complete transaction?
                    if (transactionViewModel.getType() == TransactionViewModel.PREFILLED_SLOT) {
                        // Incomplete transaction data, stop search.
                        return false;
                    } else {
                        // check all transactions we wish to verify confirmation for
                        for (int i = 0; i < inclusionStates.length; i++) {
                            if (inclusionStates[i] < 1 && pointer.equals(transactions.get(i))) {
                                // A tip, or its branch/trunk points to this transaction.
                                // That means this transaction is confirmed by this tip.
                                inclusionStates[i] = 1;

                                // Only stop search when we have found all transactions we were looking for
                                if (--count <= 0) {
                                    break MAIN_LOOP;
                                }
                            }
                        }

                        // Add trunk and branch to the queue for the transaction confirmation check
                        nonAnalyzedTransactions.offer(transactionViewModel.getTrunkTransactionHash());
                        nonAnalyzedTransactions.offer(transactionViewModel.getBranchTransactionHash());
                    }
                }
            }
        }
        return true;
    }

    /**
      * <p>
      * Find transactions that contain the given values in their transaction fields. 
      * All input values are lists, for which a list of return values (transaction hashes), in the same order, is returned for all individual elements.
      * The input fields can either be <tt>bundles</tt>, <tt>addresses</tt>, <tt>tags</tt> or <tt>approvees</tt>.
      * </p>
      *
      * <b>Using multiple transaction fields returns transactions hashes at the intersection of those values.</b>
      *
      * @param request The map with input fields
      *                Must contain at least one of 'bundles', 'addresses', 'tags' or 'approvees'.
      * @return {@link com.iota.iri.service.dto.FindTransactionsResponse}.
      * @throws Exception If a model cannot be loaded, no valid input fields were supplied
      *                   or the total transactions to find exceeds {@link APIConfig#getMaxFindTransactions()}.
      **/
    @Document(name="findTransactions")
    private synchronized AbstractResponse findTransactionsStatement(final Map<String, Object> request) throws Exception {

        final Set<Hash> foundTransactions =  new HashSet<>();
        boolean containsKey = false;

        final Set<Hash> bundlesTransactions = new HashSet<>();
        if (request.containsKey("bundles")) {
            final Set<String> bundles = getParameterAsSet(request,"bundles",HASH_SIZE);
            for (final String bundle : bundles) {
                bundlesTransactions.addAll(
                        BundleViewModel.load(tangle, HashFactory.BUNDLE.create(bundle))
                        .getHashes());
            }
            foundTransactions.addAll(bundlesTransactions);
            containsKey = true;
        }

        final Set<Hash> addressesTransactions = new HashSet<>();
        if (request.containsKey("addresses")) {
            final Set<String> addresses = getParameterAsSet(request,"addresses",HASH_SIZE);
            for (final String address : addresses) {
                addressesTransactions.addAll(
                        AddressViewModel.load(tangle, HashFactory.ADDRESS.create(address))
                        .getHashes());
            }
            foundTransactions.addAll(addressesTransactions);
            containsKey = true;
        }

        final Set<Hash> tagsTransactions = new HashSet<>();
        if (request.containsKey("tags")) {
            final Set<String> tags = getParameterAsSet(request,"tags",0);
            for (String tag : tags) {
                tag = padTag(tag);
                tagsTransactions.addAll(
                        TagViewModel.load(tangle, HashFactory.TAG.create(tag))
                        .getHashes());
            }
            if (tagsTransactions.isEmpty()) {
                for (String tag : tags) {
                    tag = padTag(tag);
                    tagsTransactions.addAll(
                            TagViewModel.loadObsolete(tangle, HashFactory.OBSOLETETAG.create(tag))
                            .getHashes());
                }
            }
            foundTransactions.addAll(tagsTransactions);
            containsKey = true;
        }

        final Set<Hash> approveeTransactions = new HashSet<>();

        if (request.containsKey("approvees")) {
            final Set<String> approvees = getParameterAsSet(request,"approvees",HASH_SIZE);
            for (final String approvee : approvees) {
                approveeTransactions.addAll(
                        TransactionViewModel.fromHash(tangle, HashFactory.TRANSACTION.create(approvee))
                        .getApprovers(tangle)
                        .getHashes());
            }
            foundTransactions.addAll(approveeTransactions);
            containsKey = true;
        }

        if (!containsKey) {
            throw new ValidationException(INVALID_PARAMS);
        }

        //Using multiple of these input fields returns the intersection of the values.
        if (request.containsKey("bundles")) {
            foundTransactions.retainAll(bundlesTransactions);
        }
        if (request.containsKey("addresses")) {
            foundTransactions.retainAll(addressesTransactions);
        }
        if (request.containsKey("tags")) {
            foundTransactions.retainAll(tagsTransactions);
        }
        if (request.containsKey("approvees")) {
            foundTransactions.retainAll(approveeTransactions);
        }
        if (foundTransactions.size() > maxFindTxs){
            return ErrorResponse.create(OVER_MAX_ERROR_MESSAGE);
        }

        final List<String> elements = foundTransactions.stream()
                .map(Hash::toString)
                .collect(Collectors.toCollection(LinkedList::new));

        return FindTransactionsResponse.create(elements);
    }

    /**
     * Adds '9' until the String is of {@link #HASH_SIZE} length.
     *
     * @param tag The String to fill.
     * @return The updated 
     * @throws ValidationException If the <tt>tag</tt> is a {@link Hash#NULL_HASH}.
     */
    private String padTag(String tag) throws ValidationException {
        while (tag.length() < HASH_SIZE) {
            tag += Converter.TRYTE_ALPHABET.charAt(0);
        }
        if (tag.equals(Hash.NULL_HASH.toString())) {
            throw new ValidationException("Invalid tag input");
        }
        return tag;
    }

    /**
     * Runs {@link #getParameterAsList(Map, String, int)} and transforms it into a {@link Set}.
     *
     * @param request All request parameters.
     * @param paramName The name of the parameter we want to turn into a list of Strings.
     * @param size the length each String must have.
     * @return the list of valid Tryte Strings.
     * @throws ValidationException If the requested parameter does not exist or
     *                             the string is not exactly trytes of <tt>size</tt> length or
     *                             the amount of Strings in the list exceeds {@link APIConfig#getMaxRequestsList}
     */
    private Set<String> getParameterAsSet(
            Map<String, Object> request,
            String paramName, int size) throws ValidationException {

        HashSet<String> result = getParameterAsList(request,paramName,size)
                .stream()
                .collect(Collectors.toCollection(HashSet::new));

        if (result.contains(Hash.NULL_HASH.toString())) {
            throw new ValidationException("Invalid " + paramName + " input");
        }
        return result;
    }

    /**
      * Broadcast a list of transactions to all neighbors.
      * The trytes to be used for this call should be valid, attached transaction trytes.
      * These trytes are returned by <tt>attachToTangle</tt>, or by doing proof of work somewhere else.
      * 
      * @param trytes the list of transaction trytes to broadcast
      * @return {@link com.iota.iri.service.dto.AbstractResponse.Emptyness}
      **/
    @Document(name="broadcastTransactions")
    public AbstractResponse broadcastTransactionsStatement(List<String> trytes) {
        final List<TransactionViewModel> elements = new LinkedList<>();
        byte[] txTrits = Converter.allocateTritsForTrytes(TRYTES_SIZE);
        for (final String tryte : trytes) {
            //validate all trytes
            Converter.trits(tryte, txTrits, 0);
            final TransactionViewModel transactionViewModel = transactionValidator.validateTrits(
                    txTrits, transactionValidator.getMinWeightMagnitude());

            elements.add(transactionViewModel);
        }
        for (final TransactionViewModel transactionViewModel : elements) {
            //push first in line to broadcast
            transactionViewModel.weightMagnitude = Curl.HASH_LENGTH;
            node.broadcast(transactionViewModel);
        }
        return AbstractResponse.createEmptyResponse();
    }


    /**
      * <p>
      * Calculates the confirmed balance, as viewed by the specified <tt>tips</tt>.
      * If the <tt>tips</tt> parameter is missing, the returned balance is correct as of the latest confirmed milestone.
      * In addition to the balances, it also returns the referencing <tt>tips</tt> (or milestone),
      * as well as the index with which the confirmed balance was determined.
      * The balances are returned as a list in the same order as the addresses were provided as input.
      * </p>
      *
      * @param addresses Address for which to get the balance (do not include the checksum)
      * @param tips The optional tips to find the balance through.
      * @param threshold The confirmation threshold between 0 and 100(inclusive).
      *                  Should be set to 100 for getting balance by counting only confirmed transactions.
      * @return {@link com.iota.iri.service.dto.GetBalancesResponse}
      * @throws Exception When the database has encountered an error
      **/
    @Document(name="getBalances")
    private AbstractResponse getBalancesStatement(List<String> addresses, 
                                                  List<String> tips, 
                                                  int threshold) throws Exception {

        if (threshold <= 0 || threshold > 100) {
            return ErrorResponse.create("Illegal 'threshold'");
        }

        final List<Hash> addressList = addresses.stream()
                .map(address -> (HashFactory.ADDRESS.create(address)))
                .collect(Collectors.toCollection(LinkedList::new));

        List<Hash> hashes;
        final Map<Hash, Long> balances = new HashMap<>();
        snapshotProvider.getLatestSnapshot().lockRead();
        final int index = snapshotProvider.getLatestSnapshot().getIndex();

        if (tips == null || tips.isEmpty()) {
            hashes = Collections.singletonList(snapshotProvider.getLatestSnapshot().getHash());
        } else {
            hashes = tips.stream()
                    .map(tip -> (HashFactory.TRANSACTION.create(tip)))
                    .collect(Collectors.toCollection(LinkedList::new));
        }

        try {
            // Get the balance for each address at the last snapshot
            for (final Hash address : addressList) {
                Long value = snapshotProvider.getLatestSnapshot().getBalance(address);
                if (value == null) {
                    value = 0L;
                }
                balances.put(address, value);
            }

            final Set<Hash> visitedHashes = new HashSet<>();
            final Map<Hash, Long> diff = new HashMap<>();

            // Calculate the difference created by the non-verified transactions which tips approve.
            // This difference is put in a map with address -> value changed
            for (Hash tip : hashes) {
                if (!TransactionViewModel.exists(tangle, tip)) {
                    return ErrorResponse.create("Tip not found: " + tip.toString());
                }
                if (!ledgerService.isBalanceDiffConsistent(visitedHashes, diff, tip)) {
                    return ErrorResponse.create("Tips are not consistent");
                }
            }

            // Update the found balance according to 'diffs' balance changes
            diff.forEach((key, value) -> balances.computeIfPresent(key, (hash, aLong) -> value + aLong));
        } finally {
            snapshotProvider.getLatestSnapshot().unlockRead();
        }

        final List<String> elements = addressList.stream()
                .map(address -> balances.get(address).toString())
                .collect(Collectors.toCollection(LinkedList::new));

        return GetBalancesResponse.create(elements, hashes.stream()
                .map(h -> h.toString())
                .collect(Collectors.toList()), index);
    }

    /**
     * Can be 0 or more, and is set to 0 every 100 requests.
     * Each increase indicates another 2 tips sent.
     *
     * @return The current amount of times this node has done proof of work.
     *         Doesn't distinguish between remote and local proof of work.
     */
    public static int getCounterPoW() {
        return counter_PoW;
    }

    /**
     * Increases the amount of times this node has done proof of work by one.
     */
    public static void incCounterPoW() {
        API.counter_PoW++;
    }

    /**
     * Can be 0 or more, and is set to 0 every 100 requests.
     *
     * @return The current amount of time spent on doing proof of work in milliseconds.
     *         Doesn't distinguish between remote and local proof of work.
     */
    public static long getEllapsedTimePoW() {
        return ellapsedTime_PoW;
    }

    /**
     * Increases the current amount of time spent on doing proof of work.
     *
     * @param ellapsedTime the time to add, in milliseconds.
     */
    public static void incEllapsedTimePoW(long ellapsedTime) {
        ellapsedTime_PoW += ellapsedTime;
    }

    /**
      * <p>
      * Prepares the specified transactions (trytes) for attachment to the Tangle by doing Proof of Work.
      * You need to supply <tt>branchTransaction</tt> as well as <tt>trunkTransaction</tt>.
      * These are the tips which you're going to validate and reference with this transaction. 
      * These are obtainable by the <tt>getTransactionsToApprove</tt> API call.
      * </p>
      * <p>
      * The returned value is a different set of tryte values which you can input into 
      * <tt>broadcastTransactions</tt> and <tt>storeTransactions</tt>.
      * The last 243 trytes of the return value consist of the following:
      * <ul>
      * <li><code>trunkTransaction</code></li>
      * <li><code>branchTransaction</code></li>
      * <li><code>nonce</code></li>
      * </ul>
      * </p>
      * These are valid trytes which are then accepted by the network.
      * @param trunkTransaction A reference to an external transaction (tip) used as trunk.
      *                         The transaction with index 0 will have this tip in its trunk.
      *                         All other transactions reference the previous transaction in the bundle (Their index-1).
      *
      * @param branchTransaction A reference to an external transaction (tip) used as branch.
      *                          Each Transaction in the bundle will have this tip as their branch, except the last.
      *                          The last one will have the branch in its trunk.
      * @param minWeightMagnitude The amount of work we should do to confirm this transaction.
      *                           Each 0-trit on the end of the transaction represents 1 magnitude.
      *                           A 9-tryte represents 3 magnitudes, since a 9 is represented by 3 0-trits.
      *                           Transactions with a different minWeightMagnitude are compatible.
      * @param trytes The list of trytes to prepare for network attachment, by doing proof of work.
      * @return The list of transactions in trytes, ready to be broadcast to the network.
      **/
    @Document(name="attachToTangle", returnParam="trytes")
    public synchronized List<String> attachToTangleStatement(Hash trunkTransaction, Hash branchTransaction,
                                                             int minWeightMagnitude, List<String> trytes) {

        final List<TransactionViewModel> transactionViewModels = new LinkedList<>();

        Hash prevTransaction = null;
        pearlDiver = new PearlDiver();

        byte[] transactionTrits = Converter.allocateTritsForTrytes(TRYTES_SIZE);

        for (final String tryte : trytes) {
            long startTime = System.nanoTime();
            long timestamp = System.currentTimeMillis();
            try {
                Converter.trits(tryte, transactionTrits, 0);
                //branch and trunk
                System.arraycopy((prevTransaction == null ? trunkTransaction : prevTransaction).trits(), 0,
                        transactionTrits, TransactionViewModel.TRUNK_TRANSACTION_TRINARY_OFFSET,
                        TransactionViewModel.TRUNK_TRANSACTION_TRINARY_SIZE);
                System.arraycopy((prevTransaction == null ? branchTransaction : trunkTransaction).trits(), 0,
                        transactionTrits, TransactionViewModel.BRANCH_TRANSACTION_TRINARY_OFFSET,
                        TransactionViewModel.BRANCH_TRANSACTION_TRINARY_SIZE);

                //attachment fields: tag and timestamps
                //tag - copy the obsolete tag to the attachment tag field only if tag isn't set.
                if(IntStream.range(TransactionViewModel.TAG_TRINARY_OFFSET,
                                   TransactionViewModel.TAG_TRINARY_OFFSET + TransactionViewModel.TAG_TRINARY_SIZE)
                        .allMatch(idx -> transactionTrits[idx]  == ((byte) 0))) {

                    System.arraycopy(transactionTrits, TransactionViewModel.OBSOLETE_TAG_TRINARY_OFFSET,
                    transactionTrits, TransactionViewModel.TAG_TRINARY_OFFSET,
                    TransactionViewModel.TAG_TRINARY_SIZE);
                }

                Converter.copyTrits(timestamp, transactionTrits,
                        TransactionViewModel.ATTACHMENT_TIMESTAMP_TRINARY_OFFSET,
                        TransactionViewModel.ATTACHMENT_TIMESTAMP_TRINARY_SIZE);
                Converter.copyTrits(0, transactionTrits,
                        TransactionViewModel.ATTACHMENT_TIMESTAMP_LOWER_BOUND_TRINARY_OFFSET,
                        TransactionViewModel.ATTACHMENT_TIMESTAMP_LOWER_BOUND_TRINARY_SIZE);
                Converter.copyTrits(MAX_TIMESTAMP_VALUE, transactionTrits,
                        TransactionViewModel.ATTACHMENT_TIMESTAMP_UPPER_BOUND_TRINARY_OFFSET,
                        TransactionViewModel.ATTACHMENT_TIMESTAMP_UPPER_BOUND_TRINARY_SIZE);

                if (!pearlDiver.search(transactionTrits, minWeightMagnitude, configuration.getPowThreads())) {
                    transactionViewModels.clear();
                    break;
                }
                //validate PoW - throws exception if invalid
                final TransactionViewModel transactionViewModel = transactionValidator.validateTrits(
                        transactionTrits, transactionValidator.getMinWeightMagnitude());

                transactionViewModels.add(transactionViewModel);
                prevTransaction = transactionViewModel.getHash();
            } finally {
                API.incEllapsedTimePoW(System.nanoTime() - startTime);
                API.incCounterPoW();
                if ( ( API.getCounterPoW() % 100) == 0 ) {
                    String sb = "Last 100 PoW consumed "
                                + API.getEllapsedTimePoW() / 1000000000L
                                + " seconds processing time.";
                    log.info(sb);
                    counter_PoW = 0;
                    ellapsedTime_PoW = 0L;
                }
            }
        }

        final List<String> elements = new LinkedList<>();
        for (int i = transactionViewModels.size(); i-- > 0; ) {
            elements.add(Converter.trytes(transactionViewModels.get(i).trits()));
        }
        return elements;
    }

    /**
     * Transforms an object parameter into an int.
     *
     * @param request A map of all request parameters
     * @param paramName The parameter we want to get as an int.
     * @return The integer value of this parameter
     * @throws ValidationException If the requested parameter does not exist or cannot be transformed into an int.
     */
    private int getParameterAsInt(Map<String, Object> request, String paramName) throws ValidationException {
        validateParamExists(request, paramName);
        int result;
        try {
            result = ((Double) request.get(paramName)).intValue();
        } catch (ClassCastException e) {
            throw new ValidationException("Invalid " + paramName + " input");
        }
        return result;
    }

    /**
     * Transforms an object parameter into a String.
     *
     * @param request A map of all request parameters
     * @param paramName The parameter we want to get as a String.
     * @param size The expected length of this String
     * @return The String value of this parameter
     * @throws ValidationException If the requested parameter does not exist or
     *                             the string is not exactly trytes of <tt>size</tt> length
     */
    private String getParameterAsStringAndValidate(Map<String, Object> request, String paramName, int size) throws ValidationException {
        validateParamExists(request, paramName);
        String result = (String) request.get(paramName);
        validateTrytes(paramName, size, result);
        return result;
    }

    /**
     * Checks if a string is non 0 length, and contains exactly <tt>size</tt> amount of trytes.
     * Trytes are Strings containing only A-Z and the number 9.
     *
     * @param paramName The name of the parameter this String came from.
     * @param size The amount of trytes it should contain.
     * @param result The String we validate.
     * @throws ValidationException If the string is not exactly trytes of <tt>size</tt> length
     */
    private void validateTrytes(String paramName, int size, String result) throws ValidationException {
        if (!validTrytes(result,size,ZERO_LENGTH_NOT_ALLOWED)) {
            throw new ValidationException("Invalid " + paramName + " input");
        }
    }

    /**
     * Checks if a parameter exists in the map
     * @param request All request parameters
     * @param paramName The name of the parameter we are looking for
     * @throws ValidationException if <tt>request</tt> does not contain <tt>paramName</tt>
     */
    private void validateParamExists(Map<String, Object> request, String paramName) throws ValidationException {
        if (!request.containsKey(paramName)) {
            throw new ValidationException(INVALID_PARAMS);
        }
    }

    /**
     * Translates the parameter into a {@link List}.
     * We then validate if the amount of elements does not exceed the maximum allowed.
     * Afterwards we verify if each element is valid according to {@link #validateTrytes(String, int, String)}.
     *
     * @param request All request parameters
     * @param paramName The name of the parameter we want to turn into a list of Strings
     * @param size the length each String must have
     * @return the list of valid Tryte Strings.
     * @throws ValidationException If the requested parameter does not exist or
     *                             the string is not exactly trytes of <tt>size</tt> length or
     *                             the amount of Strings in the list exceeds {@link APIConfig#getMaxRequestsList}
     */
    private List<String> getParameterAsList(Map<String, Object> request, String paramName, int size) throws ValidationException {
        validateParamExists(request, paramName);
        final List<String> paramList = (List<String>) request.get(paramName);
        if (paramList.size() > maxRequestList) {
            throw new ValidationException(OVER_MAX_ERROR_MESSAGE);
        }

        if (size > 0) {
            //validate
            for (final String param : paramList) {
                validateTrytes(paramName, size, param);
            }
        }

        return paramList;

    }

    /**
     * Checks if a string is of a certain length, and contains exactly <tt>size</tt> amount of trytes.
     * Trytes are Strings containing only A-Z and the number 9.
     *
     * @param trytes The String we validate.
     * @param length The amount of trytes it should contain.
     * @param zeroAllowed If set to '{@value #ZERO_LENGTH_ALLOWED}', an empty string is also valid.
     * @return <tt>true</tt> if the string is valid, otherwise <tt>false</tt>
     */
    private boolean validTrytes(String trytes, int length, char zeroAllowed) {
        if (trytes.length() == 0 && zeroAllowed == ZERO_LENGTH_ALLOWED) {
            return true;
        }
        if (trytes.length() != length) {
            return false;
        }
        Matcher matcher = trytesPattern.matcher(trytes);
        return matcher.matches();
    }

    /**
     * If a server is running, stops the server from accepting new incoming requests.
     * Does not remove the instance, so the server may be restarted without having to recreate it.
     */
    public void shutDown() {
<<<<<<< HEAD
        tipSelExecService.shutdownNow();
        if (server != null) {
            server.stop();
=======
        if (connector != null) {
            connector.stop();
>>>>>>> 2b409175
        }
    }

   /**
     *
     * <b>Only available on testnet.</b>
     * Creates, attaches, stores, and broadcasts a transaction with this message
     *
     * @param address The address to add the message to
     * @param message The message to store
     **/
    private synchronized AbstractResponse storeMessageStatement(String address, String message) throws Exception {
        final List<Hash> txToApprove = getTransactionToApproveTips(3, Optional.empty());

        final int txMessageSize = TransactionViewModel.SIGNATURE_MESSAGE_FRAGMENT_TRINARY_SIZE / 3;

        final int txCount = (message.length() + txMessageSize - 1) / txMessageSize;

        final byte[] timestampTrits = new byte[TransactionViewModel.TIMESTAMP_TRINARY_SIZE];
        Converter.copyTrits(System.currentTimeMillis(), timestampTrits, 0, timestampTrits.length);
        final String timestampTrytes = StringUtils.rightPad(
                Converter.trytes(timestampTrits),
                timestampTrits.length / 3, '9');

        final byte[] lastIndexTrits = new byte[TransactionViewModel.LAST_INDEX_TRINARY_SIZE];
        byte[] currentIndexTrits = new byte[TransactionViewModel.CURRENT_INDEX_TRINARY_SIZE];

        Converter.copyTrits(txCount - 1, lastIndexTrits, 0, lastIndexTrits.length);
        final String lastIndexTrytes = Converter.trytes(lastIndexTrits);

        List<String> transactions = new ArrayList<>();
        for (int i = 0; i < txCount; i++) {
            String tx;
            if (i != txCount - 1) {
                tx = message.substring(i * txMessageSize, (i + 1) * txMessageSize);
            } else {
                tx = message.substring(i * txMessageSize);
            }

            Converter.copyTrits(i, currentIndexTrits, 0, currentIndexTrits.length);

            tx = StringUtils.rightPad(tx, txMessageSize, '9');
            tx += address.substring(0, 81);
            // value
            tx += StringUtils.repeat('9', 27);
            // obsolete tag
            tx += StringUtils.repeat('9', 27);
            // timestamp
            tx += timestampTrytes;
            // current index
            tx += StringUtils.rightPad(Converter.trytes(currentIndexTrits), currentIndexTrits.length / 3, '9');
            // last index
            tx += StringUtils.rightPad(lastIndexTrytes, lastIndexTrits.length / 3, '9');
            transactions.add(tx);
        }

        // let's calculate the bundle essence :S
        int startIdx = TransactionViewModel.ESSENCE_TRINARY_OFFSET / 3;
        Sponge sponge = SpongeFactory.create(SpongeFactory.Mode.KERL);

        for (String tx : transactions) {
            String essence = tx.substring(startIdx);
            byte[] essenceTrits = new byte[essence.length() * Converter.NUMBER_OF_TRITS_IN_A_TRYTE];
            Converter.trits(essence, essenceTrits, 0);
            sponge.absorb(essenceTrits, 0, essenceTrits.length);
        }

        byte[] essenceTrits = new byte[243];
        sponge.squeeze(essenceTrits, 0, essenceTrits.length);
        final String bundleHash = Converter.trytes(essenceTrits, 0, essenceTrits.length);

        transactions = transactions.stream()
                .map(tx -> StringUtils.rightPad(tx + bundleHash, TRYTES_SIZE, '9'))
                .collect(Collectors.toList());

        // do pow
        List<String> powResult = attachToTangleStatement(txToApprove.get(0), txToApprove.get(1), 9, transactions);
        storeTransactionsStatement(powResult);
        broadcastTransactionsStatement(powResult);
        return AbstractResponse.createEmptyResponse();
    }
    
    //
    // FUNCTIONAL COMMAND ROUTES
    //
    private Function<Map<String, Object>, AbstractResponse> addNeighbors() {
        return request -> {
            List<String> uris = getParameterAsList(request,"uris",0);
            log.debug("Invoking 'addNeighbors' with {}", uris);
            return addNeighborsStatement(uris);
        };
    }

    private Function<Map<String, Object>, AbstractResponse> attachToTangle() {
        return request -> {
            final Hash trunkTransaction  = HashFactory.TRANSACTION.create(getParameterAsStringAndValidate(request,"trunkTransaction", HASH_SIZE));
            final Hash branchTransaction = HashFactory.TRANSACTION.create(getParameterAsStringAndValidate(request,"branchTransaction", HASH_SIZE));
            final int minWeightMagnitude = getParameterAsInt(request,"minWeightMagnitude");

            final List<String> trytes = getParameterAsList(request,"trytes", TRYTES_SIZE);

            List<String> elements = attachToTangleStatement(trunkTransaction, branchTransaction, minWeightMagnitude, trytes);
            return AttachToTangleResponse.create(elements);
        };
    }

    private Function<Map<String, Object>, AbstractResponse>  broadcastTransactions() {
        return request -> {
            final List<String> trytes = getParameterAsList(request,"trytes", TRYTES_SIZE);
            broadcastTransactionsStatement(trytes);
            return AbstractResponse.createEmptyResponse();
        };
    }

    private Function<Map<String, Object>, AbstractResponse> findTransactions() {
        return request -> {
            try {
                return findTransactionsStatement(request);
            } catch (Exception e) {
                throw new IllegalStateException(e);
            }
        };
    }

    private Function<Map<String, Object>, AbstractResponse> getBalances() {
        return request -> {
            final List<String> addresses = getParameterAsList(request,"addresses", HASH_SIZE);
            final List<String> tips = request.containsKey("tips") ?
                getParameterAsList(request,"tips", HASH_SIZE):
                null;
            final int threshold = getParameterAsInt(request, "threshold");
            
            try {
                return getBalancesStatement(addresses, tips, threshold);
            } catch (Exception e) {
                throw new IllegalStateException(e);
            }
        };
    }

    private Function<Map<String, Object>, AbstractResponse> getInclusionStates() {
        return request -> {
            if (invalidSubtangleStatus()) {
                return ErrorResponse.create(INVALID_SUBTANGLE);
            }
            final List<String> transactions = getParameterAsList(request, "transactions", HASH_SIZE);
            final List<String> tips = getParameterAsList(request, "tips", HASH_SIZE);

            try {
                return getInclusionStatesStatement(transactions, tips);
            } catch (Exception e) {
                throw new IllegalStateException(e);
            }
        };
    }

    private Function<Map<String, Object>, AbstractResponse> getNeighbors() {
        return request -> getNeighborsStatement();
    }

    private Function<Map<String, Object>, AbstractResponse> getNodeInfo() {
        return request -> {
            try {
                return getNodeInfoStatement();
            } catch (Exception e) {
                throw new IllegalStateException(e);
            }
        };
    }
    
    private Function<Map<String, Object>, AbstractResponse> getNodeAPIConfiguration() {
        return request -> getNodeAPIConfigurationStatement();
    }

    private Function<Map<String, Object>, AbstractResponse> getTips() {
        return request -> {
            try {
                return getTipsStatement();
            } catch (Exception e) {
                throw new IllegalStateException(e);
            }
        };
    }

    private Function<Map<String, Object>, AbstractResponse> getTransactionsToApprove() {
        return request -> {
            Optional<Hash> reference = request.containsKey("reference") ?
                Optional.of(HashFactory.TRANSACTION.create(getParameterAsStringAndValidate(request,"reference", HASH_SIZE)))
                : Optional.empty();
            int depth = getParameterAsInt(request, "depth");

            return getTransactionsToApproveStatement(depth, reference);
        };
    }

    private Function<Map<String, Object>, AbstractResponse> getTrytes() {
        return request -> {
            final List<String> hashes = getParameterAsList(request,"hashes", HASH_SIZE);
            try {
                return getTrytesStatement(hashes);
            } catch (Exception e) {
                throw new IllegalStateException(e);
            }
        };
    }

    private Function<Map<String, Object>, AbstractResponse> interruptAttachingToTangle() {
        return request -> interruptAttachingToTangleStatement();
    }

    private Function<Map<String, Object>, AbstractResponse> removeNeighbors() {
        return request -> {
            List<String> uris = getParameterAsList(request,"uris",0);
            log.debug("Invoking 'removeNeighbors' with {}", uris);
            return removeNeighborsStatement(uris);
        };
    }

    private Function<Map<String, Object>, AbstractResponse> storeTransactions() {
        return request -> {
            try {
                final List<String> trytes = getParameterAsList(request,"trytes", TRYTES_SIZE);
                storeTransactionsStatement(trytes);
            } catch (Exception e) {
                //transaction not valid
                return ErrorResponse.create("Invalid trytes input");
            }
            return AbstractResponse.createEmptyResponse();
        };
    }

    private Function<Map<String, Object>, AbstractResponse> getMissingTransactions() {
        return request -> {
            synchronized (transactionRequester) {
                List<String> missingTx = Arrays.stream(transactionRequester.getRequestedTransactions())
                        .map(Hash::toString)
                        .collect(Collectors.toList());
                return GetTipsResponse.create(missingTx);
            }
        };
    }
    
    private Function<Map<String, Object>, AbstractResponse> checkConsistency() {
        return request -> {
            if (invalidSubtangleStatus()) {
                return ErrorResponse.create(INVALID_SUBTANGLE);
            }
            final List<String> transactions = getParameterAsList(request,"tails", HASH_SIZE);
            try {
                return checkConsistencyStatement(transactions);
            } catch (Exception e) {
                throw new IllegalStateException(e);
            }
        };
    }                    
    private Function<Map<String, Object>, AbstractResponse> wereAddressesSpentFrom() {
        return request -> {
            final List<String> addresses = getParameterAsList(request,"addresses", HASH_SIZE);
            try {
                return wereAddressesSpentFromStatement(addresses);
            } catch (Exception e) {
                throw new IllegalStateException(e);
            }
        };
    }
}<|MERGE_RESOLUTION|>--- conflicted
+++ resolved
@@ -599,7 +599,6 @@
             throw new IllegalStateException(INVALID_SUBTANGLE);
         }
 
-<<<<<<< HEAD
         Future<List<Hash>> tipSelection = null;
         List<Hash> tips;
         try{
@@ -612,9 +611,6 @@
                     String.format("tip-selection exceeded timeout of %d seconds",
                             instance.configuration.getTipSelectionTimeoutSec()));
         }
-=======
-        List<Hash> tips = tipsSelector.getTransactionsToApprove(depth, reference);
->>>>>>> 2b409175
 
         if (log.isDebugEnabled()) {
             gatherStatisticsOnTipSelection();
@@ -1458,14 +1454,9 @@
      * Does not remove the instance, so the server may be restarted without having to recreate it.
      */
     public void shutDown() {
-<<<<<<< HEAD
         tipSelExecService.shutdownNow();
-        if (server != null) {
-            server.stop();
-=======
         if (connector != null) {
             connector.stop();
->>>>>>> 2b409175
         }
     }
 
