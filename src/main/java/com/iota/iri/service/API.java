package com.iota.iri.service;

import com.google.gson.Gson;
import com.google.gson.GsonBuilder;
import com.iota.iri.*;
import com.iota.iri.conf.APIConfig;
import com.iota.iri.conf.ConsensusConfig;
import com.iota.iri.controllers.AddressViewModel;
import com.iota.iri.controllers.BundleViewModel;
import com.iota.iri.controllers.TagViewModel;
import com.iota.iri.controllers.TransactionViewModel;
import com.iota.iri.hash.Curl;
import com.iota.iri.hash.PearlDiver;
import com.iota.iri.hash.Sponge;
import com.iota.iri.hash.SpongeFactory;
import com.iota.iri.model.Hash;
import com.iota.iri.network.Neighbor;
import com.iota.iri.service.dto.*;
import com.iota.iri.service.tipselection.impl.WalkValidatorImpl;
import com.iota.iri.utils.Converter;
import com.iota.iri.utils.IotaIOUtils;
import com.iota.iri.utils.MapIdentityManager;
import io.undertow.Undertow;
import io.undertow.security.api.AuthenticationMechanism;
import io.undertow.security.api.AuthenticationMode;
import io.undertow.security.handlers.AuthenticationCallHandler;
import io.undertow.security.handlers.AuthenticationConstraintHandler;
import io.undertow.security.handlers.AuthenticationMechanismsHandler;
import io.undertow.security.handlers.SecurityInitialHandler;
import io.undertow.security.idm.IdentityManager;
import io.undertow.security.impl.BasicAuthenticationMechanism;
import io.undertow.server.HttpHandler;
import io.undertow.server.HttpServerExchange;
import io.undertow.util.*;
import org.apache.commons.lang3.StringUtils;
import org.slf4j.Logger;
import org.slf4j.LoggerFactory;
import org.xnio.channels.StreamSinkChannel;
import org.xnio.streams.ChannelInputStream;

import java.io.*;
import java.net.InetSocketAddress;
import java.net.URI;
import java.net.URISyntaxException;
import java.nio.ByteBuffer;
import java.nio.charset.StandardCharsets;
import java.util.*;
import java.util.concurrent.ConcurrentHashMap;
import java.util.concurrent.atomic.AtomicInteger;
import java.util.regex.Matcher;
import java.util.regex.Pattern;
import java.util.stream.Collectors;
import java.util.stream.IntStream;
import java.security.InvalidAlgorithmParameterException;

import static io.undertow.Handlers.path;

@SuppressWarnings("unchecked")
public class API {

    public static final String REFERENCE_TRANSACTION_NOT_FOUND = "reference transaction not found";
    public static final String REFERENCE_TRANSACTION_TOO_OLD = "reference transaction is too old";
    private static final Logger log = LoggerFactory.getLogger(API.class);
    private final IXI ixi;
    private final int milestoneStartIndex;

    private Undertow server;

    private final Gson gson = new GsonBuilder().create();
    private volatile PearlDiver pearlDiver = new PearlDiver();

    private final AtomicInteger counter = new AtomicInteger(0);

    private Pattern trytesPattern = Pattern.compile("[9A-Z]*");

    private final static int HASH_SIZE = 81;
    private final static int TRYTES_SIZE = 2673;

    private final static long MAX_TIMESTAMP_VALUE = (long) (Math.pow(3, 27) - 1) / 2; // max positive 27-trits value

    private final int maxFindTxs;
    private final int maxRequestList;
    private final int maxGetTrytes;
    private final int maxBodyLength;
    private final boolean testNet;

    private final static String overMaxErrorMessage = "Could not complete request";
    private final static String invalidParams = "Invalid parameters";

    private ConcurrentHashMap<Hash, Boolean> previousEpochsSpentAddresses;

    private final static char ZERO_LENGTH_ALLOWED = 'Y';
    private final static char ZERO_LENGTH_NOT_ALLOWED = 'N';
    private Iota instance;

    public API(Iota instance, IXI ixi) {
        this.instance = instance;
        this.ixi = ixi;
        APIConfig configuration = instance.configuration;
        maxFindTxs = configuration.getMaxFindTransactions();
        maxRequestList = configuration.getMaxRequestsList();
        maxGetTrytes = configuration.getMaxGetTrytes();
        maxBodyLength = configuration.getMaxBodyLength();
        testNet = configuration.isTestnet();
        milestoneStartIndex = ((ConsensusConfig) configuration).getMilestoneStartIndex();

        previousEpochsSpentAddresses = new ConcurrentHashMap<>();
    }

    public void init() throws IOException {
        readPreviousEpochsSpentAddresses(testNet);

        APIConfig configuration = instance.configuration;
        final int apiPort = configuration.getPort();
        final String apiHost = configuration.getApiHost();

        log.debug("Binding JSON-REST API Undertow server on {}:{}", apiHost, apiPort);

        server = Undertow.builder().addHttpListener(apiPort, apiHost)
                .setHandler(path().addPrefixPath("/", addSecurity(new HttpHandler() {
                    @Override
                    public void handleRequest(final HttpServerExchange exchange) throws Exception {
                        HttpString requestMethod = exchange.getRequestMethod();
                        if (Methods.OPTIONS.equals(requestMethod)) {
                            String allowedMethods = "GET,HEAD,POST,PUT,DELETE,TRACE,OPTIONS,CONNECT,PATCH";
                            //return list of allowed methods in response headers
                            exchange.setStatusCode(StatusCodes.OK);
                            exchange.getResponseHeaders().put(Headers.CONTENT_TYPE, MimeMappings.DEFAULT_MIME_MAPPINGS.get("txt"));
                            exchange.getResponseHeaders().put(Headers.CONTENT_LENGTH, 0);
                            exchange.getResponseHeaders().put(Headers.ALLOW, allowedMethods);
                            exchange.getResponseHeaders().put(new HttpString("Access-Control-Allow-Origin"), "*");
                            exchange.getResponseHeaders().put(new HttpString("Access-Control-Allow-Headers"), "Origin, X-Requested-With, Content-Type, Accept, X-IOTA-API-Version");
                            exchange.getResponseSender().close();
                            return;
                        }

                        if (exchange.isInIoThread()) {
                            exchange.dispatch(this);
                            return;
                        }
                        processRequest(exchange);
                    }
                }))).build();
        server.start();
    }

    private void readPreviousEpochsSpentAddresses(boolean isTestnet) throws IOException {
        if (isTestnet) {
            return;
        }
        String previousEpochSpentAddressesFile = instance.configuration.getPreviousEpochSpentAddressesFile();
        String previousEpochSpentAddressesSigFile = instance.configuration.getPreviousEpochSpentAddressesSigFile();

<<<<<<< HEAD
        if (!SignedFiles.isFileSignatureValid(previousEpochSpentAddressesFile,
                previousEpochSpentAddressesSigFile,
                Snapshot.SNAPSHOT_PUBKEY, Snapshot.SNAPSHOT_PUBKEY_DEPTH, Snapshot.SPENT_ADDRESSES_INDEX)) {
            throw new RuntimeException("Failed to load previousEpochsSpentAddresses - signature failed.");
        }

        InputStream in = Snapshot.class.getResourceAsStream(previousEpochSpentAddressesFile);
        BufferedReader reader = new BufferedReader(new InputStreamReader(in));
        String line;
        try {
            while((line = reader.readLine()) != null) {
                previousEpochsSpentAddresses.put(new Hash(line),true);
=======
        String[] previousEpochsSpentAddressesFiles = Configuration.PREVIOUS_EPOCHS_SPENT_ADDRESSES_TXT.split(" ");
        for (String previousEpochsSpentAddressesFile : previousEpochsSpentAddressesFiles) {
            InputStream in = Snapshot.class.getResourceAsStream(previousEpochsSpentAddressesFile);
            try (BufferedReader reader = new BufferedReader(new InputStreamReader(in))) {
                String line;
                while ((line = reader.readLine()) != null) {
                    this.previousEpochsSpentAddresses.put(new Hash(line), true);
                }
            } catch (Exception e) {
                log.error("Failed to load resource: {}.", previousEpochsSpentAddressesFile, e);
>>>>>>> e4ea325f
            }
        }
    }

    private void processRequest(final HttpServerExchange exchange) throws IOException {
        final ChannelInputStream cis = new ChannelInputStream(exchange.getRequestChannel());
        exchange.getResponseHeaders().put(Headers.CONTENT_TYPE, "application/json");

        final long beginningTime = System.currentTimeMillis();
        final String body = IotaIOUtils.toString(cis, StandardCharsets.UTF_8);
        final AbstractResponse response;

        if (!exchange.getRequestHeaders().contains("X-IOTA-API-Version")) {
            response = ErrorResponse.create("Invalid API Version");
        } else if (body.length() > maxBodyLength) {
            response = ErrorResponse.create("Request too long");
        } else {
            response = process(body, exchange.getSourceAddress());
        }
        sendResponse(exchange, response, beginningTime);
    }

    private AbstractResponse process(final String requestString, InetSocketAddress sourceAddress) throws UnsupportedEncodingException {

        try {

            final Map<String, Object> request = gson.fromJson(requestString, Map.class);
            if (request == null) {
                return ExceptionResponse.create("Invalid request payload: '" + requestString + "'");
            }

            final String command = (String) request.get("command");
            if (command == null) {
                return ErrorResponse.create("COMMAND parameter has not been specified in the request.");
            }

            if (instance.configuration.getRemoteLimitApi().contains(command) &&
                    !sourceAddress.getAddress().isLoopbackAddress()) {
                return AccessLimitedResponse.create("COMMAND " + command + " is not available on this node");
            }

            log.debug("# {} -> Requesting command '{}'", counter.incrementAndGet(), command);

            switch (command) {
                case "storeMessage": {
                    if (!testNet) {
                        return AccessLimitedResponse.create("COMMAND storeMessage is only available on testnet");
                    }

                    if (!request.containsKey("address") || !request.containsKey("message")) {
                        return ErrorResponse.create("Invalid params");
                    }

                    if (invalidSubtangleStatus()) {
                        return ErrorResponse
                                .create("This operation cannot be executed: The subtangle has not been updated yet.");
                    }

                    final String address = (String) request.get("address");
                    final String message = (String) request.get("message");

                    storeMessageStatement(address, message);
                    return AbstractResponse.createEmptyResponse();
                }

                case "addNeighbors": {
                    List<String> uris = getParameterAsList(request,"uris",0);
                    log.debug("Invoking 'addNeighbors' with {}", uris);
                    return addNeighborsStatement(uris);
                }
                case "attachToTangle": {
                    final Hash trunkTransaction  = new Hash(getParameterAsStringAndValidate(request,"trunkTransaction", HASH_SIZE));
                    final Hash branchTransaction = new Hash(getParameterAsStringAndValidate(request,"branchTransaction", HASH_SIZE));
                    final int minWeightMagnitude = getParameterAsInt(request,"minWeightMagnitude");

                    final List<String> trytes = getParameterAsList(request,"trytes", TRYTES_SIZE);

                    List<String> elements = attachToTangleStatement(trunkTransaction, branchTransaction, minWeightMagnitude, trytes);
                    return AttachToTangleResponse.create(elements);
                }
                case "broadcastTransactions": {
                    final List<String> trytes = getParameterAsList(request,"trytes", TRYTES_SIZE);
                    broadcastTransactionsStatement(trytes);
                    return AbstractResponse.createEmptyResponse();
                }
                case "findTransactions": {
                    return findTransactionsStatement(request);
                }
                case "getBalances": {
                    final List<String> addresses = getParameterAsList(request,"addresses", HASH_SIZE);
                    final List<String> tips = request.containsKey("tips") ?
                            getParameterAsList(request,"tips", HASH_SIZE):
                            null;
                    final int threshold = getParameterAsInt(request, "threshold");
                    return getBalancesStatement(addresses, tips, threshold);
                }
                case "getInclusionStates": {
                    if (invalidSubtangleStatus()) {
                        return ErrorResponse
                                .create("This operation cannot be executed: The subtangle has not been updated yet.");
                    }
                    final List<String> transactions = getParameterAsList(request,"transactions", HASH_SIZE);
                    final List<String> tips = getParameterAsList(request,"tips", HASH_SIZE);

                    return getInclusionStatesStatement(transactions, tips);
                }
                case "getNeighbors": {
                    return getNeighborsStatement();
                }
                case "getNodeInfo": {
                    return getNodeInfoStatement();
                }
                case "getTips": {
                    return getTipsStatement();
                }
                case "getTransactionsToApprove": {
                    final Optional<Hash> reference = request.containsKey("reference") ?
                            Optional.of(new Hash (getParameterAsStringAndValidate(request,"reference", HASH_SIZE)))
                            : Optional.empty();
                    final int depth = getParameterAsInt(request, "depth");
                    if (depth < 0 || depth > instance.configuration.getMaxDepth()) {
                        return ErrorResponse.create("Invalid depth input");
                    }

                    try {
                        List<Hash> tips = getTransactionsToApproveStatement(depth, reference);
                        return GetTransactionsToApproveResponse.create(tips.get(0), tips.get(1));

                    } catch (RuntimeException e) {
                        log.info("Tip selection failed: " + e.getLocalizedMessage());
                        return ErrorResponse.create(e.getLocalizedMessage());
                    }
                }
                case "getTrytes": {
                    final List<String> hashes = getParameterAsList(request,"hashes", HASH_SIZE);
                    return getTrytesStatement(hashes);
                }

                case "interruptAttachingToTangle": {
                    return interruptAttachingToTangleStatement();
                }
                case "removeNeighbors": {
                    List<String> uris = getParameterAsList(request,"uris",0);
                    log.debug("Invoking 'removeNeighbors' with {}", uris);
                    return removeNeighborsStatement(uris);
                }

                case "storeTransactions": {
                    try {
                        final List<String> trytes = getParameterAsList(request,"trytes", TRYTES_SIZE);
                        storeTransactionsStatement(trytes);
                        return AbstractResponse.createEmptyResponse();
                    } catch (RuntimeException e) {
                        //transaction not valid
                        return ErrorResponse.create("Invalid trytes input");
                    }
                }
                case "getMissingTransactions": {
                    //TransactionRequester.instance().rescanTransactionsToRequest();
                    synchronized (instance.transactionRequester) {
                        List<String> missingTx = Arrays.stream(instance.transactionRequester.getRequestedTransactions())
                                .map(Hash::toString)
                                .collect(Collectors.toList());
                        return GetTipsResponse.create(missingTx);
                    }
                }
                case "checkConsistency": {
                    if (invalidSubtangleStatus()) {
                        return ErrorResponse
                                .create("This operation cannot be executed: The subtangle has not been updated yet.");
                    }
                    final List<String> transactions = getParameterAsList(request,"tails", HASH_SIZE);
                    return checkConsistencyStatement(transactions);
                }
                case "wereAddressesSpentFrom": {
                    final List<String> addresses = getParameterAsList(request,"addresses", HASH_SIZE);
                    return wereAddressesSpentFromStatement(addresses);
                }
                default: {
                    AbstractResponse response = ixi.processCommand(command, request);
                    return response == null ?
                            ErrorResponse.create("Command [" + command + "] is unknown") :
                            response;
                }
            }

        } catch (final ValidationException e) {
            log.info("API Validation failed: " + e.getLocalizedMessage());
            return ErrorResponse.create(e.getLocalizedMessage());
        } catch (final InvalidAlgorithmParameterException e) {
             log.info("API InvalidAlgorithmParameter passed: " + e.getLocalizedMessage());
             return ErrorResponse.create(e.getLocalizedMessage());
        } catch (final Exception e) {
            log.error("API Exception: {}", e.getLocalizedMessage(), e);
            return ExceptionResponse.create(e.getLocalizedMessage());
        }
    }

    /**
      * Check if a list of addresses was ever spent from, in the current epoch, or in previous epochs.
      *
      * @param addresses List of addresses to check if they were ever spent from.
      * @return {@link com.iota.iri.service.dto.WereAddressesSpentFrom}
      **/
    private AbstractResponse wereAddressesSpentFromStatement(List<String> addresses) throws Exception {
        final List<Hash> addressesHash = addresses.stream().map(Hash::new).collect(Collectors.toList());
        final boolean[] states = new boolean[addressesHash.size()];
        int index = 0;

        for (Hash address : addressesHash) {
            states[index++] = wasAddressSpentFrom(address);
        }
        return WereAddressesSpentFrom.create(states);
    }

    private boolean wasAddressSpentFrom(Hash address) throws Exception {
        if (previousEpochsSpentAddresses.containsKey(address)) {
            return true;
        }
        Set<Hash> hashes = AddressViewModel.load(instance.tangle, address).getHashes();
        for (Hash hash : hashes) {
            final TransactionViewModel tx = TransactionViewModel.fromHash(instance.tangle, hash);
            //spend
            if (tx.value() < 0) {
                //confirmed
                if (tx.snapshotIndex() != 0) {
                    return true;
                }
                //pending
                Hash tail = findTail(hash);
                if (tail != null && BundleValidator.validate(instance.tangle, tail).size() != 0) {
                    return true;
                }
            }
        }
        return false;
    }

    private Hash findTail(Hash hash) throws Exception {
        TransactionViewModel tx = TransactionViewModel.fromHash(instance.tangle, hash);
        final Hash bundleHash = tx.getBundleHash();
        long index = tx.getCurrentIndex();
        boolean foundApprovee = false;
        while (index-- > 0 && tx.getBundleHash().equals(bundleHash)) {
            Set<Hash> approvees = tx.getApprovers(instance.tangle).getHashes();
            for (Hash approvee : approvees) {
                TransactionViewModel nextTx = TransactionViewModel.fromHash(instance.tangle, approvee);
                if (nextTx.getBundleHash().equals(bundleHash)) {
                    tx = nextTx;
                    foundApprovee = true;
                    break;
                }
            }
            if (!foundApprovee) {
                break;
            }
        }
        if (tx.getCurrentIndex() == 0) {
            return tx.getHash();
        }
        return null;
    }


    /**
      * Checks the consistency of the transactions. 
      * Marks state as false on the following checks<br/>
      * - Transaction does not exist<br/>
      * - Transaction is not a tail<br/>
      * - Missing a reference transaction<br/>
      * - Invalid bundle<br/>
      * - Tails of tails are invalid<br/>
      *
      * @param tails List of transactions you want to check the consistency for
      * @return {@link com.iota.iri.service.dto.CheckConsistency}
      **/
    private AbstractResponse checkConsistencyStatement(List<String> tails) throws Exception {
        final List<Hash> transactions = tails.stream().map(Hash::new).collect(Collectors.toList());
        boolean state = true;
        String info = "";

        //check transactions themselves are valid
        for (Hash transaction : transactions) {
            TransactionViewModel txVM = TransactionViewModel.fromHash(instance.tangle, transaction);
            if (txVM.getType() == TransactionViewModel.PREFILLED_SLOT) {
                return ErrorResponse.create("Invalid transaction, missing: " + transaction);
            }
            if (txVM.getCurrentIndex() != 0) {
                return ErrorResponse.create("Invalid transaction, not a tail: " + transaction);
            }


            if (!txVM.isSolid()) {
                state = false;
                info = "tails are not solid (missing a referenced tx): " + transaction;
                break;
            } else if (BundleValidator.validate(instance.tangle, txVM.getHash()).size() == 0) {
                state = false;
                info = "tails are not consistent (bundle is invalid): " + transaction;
                break;
            }
        }

        if (state) {
            instance.milestoneTracker.latestSnapshot.rwlock.readLock().lock();
            try {
                WalkValidatorImpl walkValidator = new WalkValidatorImpl(instance.tangle, instance.ledgerValidator,
                        instance.milestoneTracker, instance.configuration);
                for (Hash transaction : transactions) {
                    if (!walkValidator.isValid(transaction)) {
                        state = false;
                        info = "tails are not consistent (would lead to inconsistent ledger state or below max depth)";
                        break;
                    }
                }
            } finally {
                instance.milestoneTracker.latestSnapshot.rwlock.readLock().unlock();
            }
        }

        return CheckConsistency.create(state, info);
    }

    private double getParameterAsDouble(Map<String, Object> request, String paramName) throws ValidationException {
        validateParamExists(request, paramName);
        final double result;
        try {
                result = ((Double) request.get(paramName));
            } catch (ClassCastException e) {
                throw new ValidationException("Invalid " + paramName + " input");
            }
        return result;
    }


    private int getParameterAsInt(Map<String, Object> request, String paramName) throws ValidationException {
        validateParamExists(request, paramName);
        final int result;
        try {
            result = ((Double) request.get(paramName)).intValue();
        } catch (ClassCastException e) {
            throw new ValidationException("Invalid " + paramName + " input");
        }
        return result;
    }

    private String getParameterAsStringAndValidate(Map<String, Object> request, String paramName, int size) throws ValidationException {
        validateParamExists(request, paramName);
        String result = (String) request.get(paramName);
        validateTrytes(paramName, size, result);
        return result;
    }

    private void validateTrytes(String paramName, int size, String result) throws ValidationException {
        if (!validTrytes(result,size,ZERO_LENGTH_NOT_ALLOWED)) {
            throw new ValidationException("Invalid " + paramName + " input");
        }
    }

    private void validateParamExists(Map<String, Object> request, String paramName) throws ValidationException {
        if (!request.containsKey(paramName)) {
            throw new ValidationException(invalidParams);
        }
    }

    private List<String> getParameterAsList(Map<String, Object> request, String paramName, int size) throws ValidationException {
        validateParamExists(request, paramName);
        final List<String> paramList = (List<String>) request.get(paramName);
        if (paramList.size() > maxRequestList) {
            throw new ValidationException(overMaxErrorMessage);
        }

        if (size > 0) {
            //validate
            for (final String param : paramList) {
                validateTrytes(paramName, size, param);
            }
        }

        return paramList;

    }

    public boolean invalidSubtangleStatus() {
        return (instance.milestoneTracker.latestSolidSubtangleMilestoneIndex == milestoneStartIndex);
    }

    /**
      * Temporarily removes a list of neighbors from your node.
      * The added neighbors will be added again after relaunching IRI. 
      * Remove the neighbors from your config file or make sure you don't supply them in the -n command line option if you want to keep them removed after restart.
      *
      * The URI (Unique Resource Identification) for removing neighbors is:
      * <b>udp://IPADDRESS:PORT</b>
      * 
      * Returns an {@link com.iota.iri.service.dto.ErrorResponse} if the URI scheme is wrong
      *
      * @param uris List of URI elements.
      * @return {@link com.iota.iri.service.dto.RemoveNeighborsResponse}
      **/
    private AbstractResponse removeNeighborsStatement(List<String> uris) {
        int numberOfRemovedNeighbors = 0;
        try {
            for (final String uriString : uris) {
                log.info("Removing neighbor: " + uriString);
                if (instance.node.removeNeighbor(new URI(uriString),true)) {
                    numberOfRemovedNeighbors++;
                }
            }
        } catch (URISyntaxException|RuntimeException e) {
            return ErrorResponse.create("Invalid uri scheme: " + e.getLocalizedMessage());
        }
        return RemoveNeighborsResponse.create(numberOfRemovedNeighbors);
    }

    /**
      * Returns the raw transaction data (trytes) of a specific transaction. 
      * These trytes can then be easily converted into the actual transaction object. 
      * See utility functions for more details.
      *
      * @param hashes List of transaction hashes you want to get trytes from.
      * @return {@link com.iota.iri.service.dto.GetTrytesResponse}
      **/
    private synchronized AbstractResponse getTrytesStatement(List<String> hashes) throws Exception {
        final List<String> elements = new LinkedList<>();
        for (final String hash : hashes) {
            final TransactionViewModel transactionViewModel = TransactionViewModel.fromHash(instance.tangle, new Hash(hash));
            if (transactionViewModel != null) {
                elements.add(Converter.trytes(transactionViewModel.trits()));
            }
        }
        if (elements.size() > maxGetTrytes){
            return ErrorResponse.create(overMaxErrorMessage);
        }
        return GetTrytesResponse.create(elements);
    }

    private static int counterGetTxToApprove = 0;
    public static int getCounterGetTxToApprove() {
        return counterGetTxToApprove;
    }
    public static void incCounteGetTxToApprove() {
        counterGetTxToApprove++;
    }

    private static long ellapsedTime_getTxToApprove = 0L;
    public static long getEllapsedTimeGetTxToApprove() {
        return ellapsedTime_getTxToApprove;
    }
    public static void incEllapsedTimeGetTxToApprove(long ellapsedTime) {
        ellapsedTime_getTxToApprove += ellapsedTime;
    }

    /**
      * Tip selection which returns <code>trunkTransaction</code> and <code>branchTransaction</code>. 
      * The input value <code>depth</code> determines how many milestones to go back for finding the transactions to approve. 
      * The higher your <code>depth</code> value, the more work you have to do as you are confirming more transactions. 
      * If the <code>depth</code> is too large (usually above 15, it depends on the node's configuration) an error will be returned. 
      * The <code>reference</code> is an optional hash of a transaction you want to approve. 
      * If it can't be found at the specified <code>depth</code> then an error will be returned.
      *
      * @param depth Number of bundles to go back to determine the transactions for approval.
      * @param reference Hash of transaction to start random-walk from, used to make sure the tips returned reference a given transaction in their past.
      * @return {@link com.iota.iri.service.dto.GetTransactionsToApproveResponse}
      **/
    public synchronized List<Hash> getTransactionsToApproveStatement(int depth, Optional<Hash> reference) throws Exception {

        if (invalidSubtangleStatus()) {
            throw new IllegalStateException("This operations cannot be executed: The subtangle has not been updated yet.");
        }

        List<Hash> tips = instance.tipsSelector.getTransactionsToApprove(depth, reference);

        if (log.isDebugEnabled()) {
            gatherStatisticsOnTipSelection();
        }

        return tips;
    }

    private void gatherStatisticsOnTipSelection() {
        API.incCounteGetTxToApprove();
        if ((getCounterGetTxToApprove() % 100) == 0) {
            String sb = "Last 100 getTxToApprove consumed " + API.getEllapsedTimeGetTxToApprove() / 1000000000L + " seconds processing time.";
            log.debug(sb);
            counterGetTxToApprove = 0;
            ellapsedTime_getTxToApprove = 0L;
        }
    }

    /**
      * Returns the list of tips.
      * 
      * @return {@link com.iota.iri.service.dto.GetTipsResponse}
      **/
    private synchronized AbstractResponse getTipsStatement() throws Exception {
        return GetTipsResponse.create(instance.tipsViewModel.getTips().stream().map(Hash::toString).collect(Collectors.toList()));
    }

    /**
      * Store transactions into the local storage. 
      * The trytes to be used for this call are returned by <code>attachToTangle</code>.
      *
      * @param trytes List of raw data of transactions to be rebroadcast.
      **/
    public void storeTransactionsStatement(final List<String> trytes) throws Exception {
        final List<TransactionViewModel> elements = new LinkedList<>();
        byte[] txTrits = Converter.allocateTritsForTrytes(TRYTES_SIZE);
        for (final String trytesPart : trytes) {
            //validate all trytes
            Converter.trits(trytesPart, txTrits, 0);
            final TransactionViewModel transactionViewModel = instance.transactionValidator.validateTrits(txTrits,
                    instance.transactionValidator.getMinWeightMagnitude());
            elements.add(transactionViewModel);
        }
        for (final TransactionViewModel transactionViewModel : elements) {
            //store transactions
            if(transactionViewModel.store(instance.tangle)) {
                transactionViewModel.setArrivalTime(System.currentTimeMillis() / 1000L);
                instance.transactionValidator.updateStatus(transactionViewModel);
                transactionViewModel.updateSender("local");
                transactionViewModel.update(instance.tangle, "sender");
            }
        }
    }

    /**
      * Returns the set of neighbors you are connected with, as well as their activity statistics (or counters). 
      * The activity counters are reset after restarting IRI.
      *
      * @return {@link com.iota.iri.service.dto.GetNeighborsResponse}
      **/
    private AbstractResponse getNeighborsStatement() {
        return GetNeighborsResponse.create(instance.node.getNeighbors());
    }
    
    /**
      * Interrupts and completely aborts the <code>attachToTangle</code> process.
      *
      * @return {@link com.iota.iri.service.dto.AbstractResponse}
      **/
    private AbstractResponse interruptAttachingToTangleStatement(){
        pearlDiver.cancel();
        return AbstractResponse.createEmptyResponse();
    }
    
    /**
      * Returns information about your node.
      * 
      * @return {@link com.iota.iri.service.dto.GetNodeInfoResponse}
      **/
    private AbstractResponse getNodeInfoStatement(){
        String name = instance.configuration.isTestnet() ? IRI.TESTNET_NAME : IRI.MAINNET_NAME;
        return GetNodeInfoResponse.create(name, IRI.VERSION, Runtime.getRuntime().availableProcessors(),
                Runtime.getRuntime().freeMemory(), System.getProperty("java.version"), Runtime.getRuntime().maxMemory(),
                Runtime.getRuntime().totalMemory(), instance.milestoneTracker.latestMilestone, instance.milestoneTracker.latestMilestoneIndex,
                instance.milestoneTracker.latestSolidSubtangleMilestone, instance.milestoneTracker.latestSolidSubtangleMilestoneIndex, instance.milestoneTracker.milestoneStartIndex,
                instance.node.howManyNeighbors(), instance.node.queuedTransactionsSize(),
                System.currentTimeMillis(), instance.tipsViewModel.size(),
                instance.transactionRequester.numberOfTransactionsToRequest());
    }

    /**
      * Get the inclusion states of a set of transactions. 
      * This is for determining if a transaction was accepted and confirmed by the network or not. 
      * You can search for multiple tips (and thus, milestones) to get past inclusion states of transactions.
      *
      * This API call simply returns a list of boolean values in the same order as the transaction list you submitted, thus you get a true/false whether a transaction is confirmed or not.
      * Returns an {@link com.iota.iri.service.dto.ErrorResponse} if a tip is missing or the subtangle is not solid
      * 
      * @param transactions List of transactions you want to get the inclusion state for.
      * @param tips List of tips (including milestones) you want to search for the inclusion state.
      * @return {@link com.iota.iri.service.dto.GetInclusionStatesResponse} 
      **/
    private AbstractResponse getInclusionStatesStatement(final List<String> transactions, final List<String> tips) throws Exception {
        final List<Hash> trans = transactions.stream().map(Hash::new).collect(Collectors.toList());
        final List<Hash> tps = tips.stream().map(Hash::new).collect(Collectors.toList());
        int numberOfNonMetTransactions = transactions.size();
        final byte[] inclusionStates = new byte[numberOfNonMetTransactions];

        List<Integer> tipsIndex = new LinkedList<>();
        {
            for(Hash tip: tps) {
                TransactionViewModel tx = TransactionViewModel.fromHash(instance.tangle, tip);
                if (tx.getType() != TransactionViewModel.PREFILLED_SLOT) {
                    tipsIndex.add(tx.snapshotIndex());
                }
            }
        }
        int minTipsIndex = tipsIndex.stream().reduce((a,b) -> a < b ? a : b).orElse(0);
        if(minTipsIndex > 0) {
            int maxTipsIndex = tipsIndex.stream().reduce((a,b) -> a > b ? a : b).orElse(0);
            int count = 0;
            for(Hash hash: trans) {
                TransactionViewModel transaction = TransactionViewModel.fromHash(instance.tangle, hash);
                if(transaction.getType() == TransactionViewModel.PREFILLED_SLOT || transaction.snapshotIndex() == 0) {
                    inclusionStates[count] = -1;
                } else if(transaction.snapshotIndex() > maxTipsIndex) {
                    inclusionStates[count] = -1;
                } else if(transaction.snapshotIndex() < maxTipsIndex) {
                    inclusionStates[count] = 1;
                }
                count++;
            }
        }

        Set<Hash> analyzedTips = new HashSet<>();
        Map<Integer, Integer> sameIndexTransactionCount = new HashMap<>();
        Map<Integer, Queue<Hash>> sameIndexTips = new HashMap<>();
        for (final Hash tip : tps) {
            TransactionViewModel transactionViewModel = TransactionViewModel.fromHash(instance.tangle, tip);
            if (transactionViewModel.getType() == TransactionViewModel.PREFILLED_SLOT){
                return ErrorResponse.create("One of the tips is absent");
            }
            int snapshotIndex = transactionViewModel.snapshotIndex();
            sameIndexTips.putIfAbsent(snapshotIndex, new LinkedList<>());
            sameIndexTips.get(snapshotIndex).add(tip);
        }
        for(int i = 0; i < inclusionStates.length; i++) {
            if(inclusionStates[i] == 0) {
                TransactionViewModel transactionViewModel = TransactionViewModel.fromHash(instance.tangle, trans.get(i));
                int snapshotIndex = transactionViewModel.snapshotIndex();
                sameIndexTransactionCount.putIfAbsent(snapshotIndex, 0);
                sameIndexTransactionCount.put(snapshotIndex, sameIndexTransactionCount.get(snapshotIndex) + 1);
            }
        }
        for(Integer index : sameIndexTransactionCount.keySet()) {
            Queue<Hash> sameIndexTip = sameIndexTips.get(index);
            if (sameIndexTip != null) {
                //has tips in the same index level
                if (!exhaustiveSearchWithinIndex(sameIndexTip, analyzedTips, trans, inclusionStates, sameIndexTransactionCount.get(index), index)) {
                    return ErrorResponse.create("The subtangle is not solid");
                }
            }
        }
        final boolean[] inclusionStatesBoolean = new boolean[inclusionStates.length];
        for(int i = 0; i < inclusionStates.length; i++) {
            inclusionStatesBoolean[i] = inclusionStates[i] == 1;
        }
        {
            return GetInclusionStatesResponse.create(inclusionStatesBoolean);
        }
    }
    private boolean exhaustiveSearchWithinIndex(Queue<Hash> nonAnalyzedTransactions, Set<Hash> analyzedTips, List<Hash> transactions, byte[] inclusionStates, int count, int index) throws Exception {
        Hash pointer;
        MAIN_LOOP:
        while ((pointer = nonAnalyzedTransactions.poll()) != null) {
            if (analyzedTips.add(pointer)) {
                final TransactionViewModel transactionViewModel = TransactionViewModel.fromHash(instance.tangle, pointer);
                if (transactionViewModel.snapshotIndex() == index) {
                    if (transactionViewModel.getType() == TransactionViewModel.PREFILLED_SLOT) {
                        return false;
                    } else {
                        for (int i = 0; i < inclusionStates.length; i++) {
                            if (inclusionStates[i] < 1 && pointer.equals(transactions.get(i))) {
                                inclusionStates[i] = 1;
                                if (--count <= 0) {
                                    break MAIN_LOOP;
                                }
                            }
                        }
                        nonAnalyzedTransactions.offer(transactionViewModel.getTrunkTransactionHash());
                        nonAnalyzedTransactions.offer(transactionViewModel.getBranchTransactionHash());
                    }
                }
            }
        }
        return true;
    }

    /**
      * Find the transactions which match the specified input and return. 
      * All input values are lists, for which a list of return values (transaction hashes), in the same order, is returned for all individual elements. 
      * The input fields can either be <code>bundles<code>, <code>addresses</code>, <code>tags</code> or <code>approvees</code>. 
      * <b>Using multiple of these input fields returns the intersection of the values.</b>
      * 
      * Returns an {@link com.iota.iri.service.dto.ErrorResponse} if more than maxFindTxs was found
      *
      * @param request the map with input fields
      * @return {@link com.iota.iri.service.dto.FindTransactionsResponse}
      **/
    private synchronized AbstractResponse findTransactionsStatement(final Map<String, Object> request) throws Exception {

        final Set<Hash> foundTransactions =  new HashSet<>();
        boolean containsKey = false;

        final Set<Hash> bundlesTransactions = new HashSet<>();
        if (request.containsKey("bundles")) {
            final HashSet<String> bundles = getParameterAsSet(request,"bundles",HASH_SIZE);
            for (final String bundle : bundles) {
                bundlesTransactions.addAll(BundleViewModel.load(instance.tangle, new Hash(bundle)).getHashes());
            }
            foundTransactions.addAll(bundlesTransactions);
            containsKey = true;
        }

        final Set<Hash> addressesTransactions = new HashSet<>();
        if (request.containsKey("addresses")) {
            final HashSet<String> addresses = getParameterAsSet(request,"addresses",HASH_SIZE);
            for (final String address : addresses) {
                addressesTransactions.addAll(AddressViewModel.load(instance.tangle, new Hash(address)).getHashes());
            }
            foundTransactions.addAll(addressesTransactions);
            containsKey = true;
        }

        final Set<Hash> tagsTransactions = new HashSet<>();
        if (request.containsKey("tags")) {
            final HashSet<String> tags = getParameterAsSet(request,"tags",0);
            for (String tag : tags) {
                tag = padTag(tag);
                tagsTransactions.addAll(TagViewModel.load(instance.tangle, new Hash(tag)).getHashes());
            }
            if (tagsTransactions.isEmpty()) {
                for (String tag : tags) {
                    tag = padTag(tag);
                    tagsTransactions.addAll(TagViewModel.loadObsolete(instance.tangle, new Hash(tag)).getHashes());
                }
            }
            foundTransactions.addAll(tagsTransactions);
            containsKey = true;
        }

        final Set<Hash> approveeTransactions = new HashSet<>();

        if (request.containsKey("approvees")) {
            final HashSet<String> approvees = getParameterAsSet(request,"approvees",HASH_SIZE);
            for (final String approvee : approvees) {
                approveeTransactions.addAll(TransactionViewModel.fromHash(instance.tangle, new Hash(approvee)).getApprovers(instance.tangle).getHashes());
            }
            foundTransactions.addAll(approveeTransactions);
            containsKey = true;
        }

        if (!containsKey) {
            throw new ValidationException(invalidParams);
        }

        //Using multiple of these input fields returns the intersection of the values.
        if (request.containsKey("bundles")) {
            foundTransactions.retainAll(bundlesTransactions);
        }
        if (request.containsKey("addresses")) {
            foundTransactions.retainAll(addressesTransactions);
        }
        if (request.containsKey("tags")) {
            foundTransactions.retainAll(tagsTransactions);
        }
        if (request.containsKey("approvees")) {
            foundTransactions.retainAll(approveeTransactions);
        }
        if (foundTransactions.size() > maxFindTxs){
            return ErrorResponse.create(overMaxErrorMessage);
        }

        final List<String> elements = foundTransactions.stream()
                .map(Hash::toString)
                .collect(Collectors.toCollection(LinkedList::new));

        return FindTransactionsResponse.create(elements);
    }

    private String padTag(String tag) throws ValidationException {
        while (tag.length() < HASH_SIZE) {
            tag += Converter.TRYTE_ALPHABET.charAt(0);
        }
        if (tag.equals(Hash.NULL_HASH.toString())) {
            throw new ValidationException("Invalid tag input");
        }
        return tag;
    }

    private HashSet<String> getParameterAsSet(Map<String, Object> request, String paramName, int size) throws ValidationException {

        HashSet<String> result = getParameterAsList(request,paramName,size).stream().collect(Collectors.toCollection(HashSet::new));
        if (result.contains(Hash.NULL_HASH.toString())) {
            throw new ValidationException("Invalid " + paramName + " input");
        }
        return result;
    }

    /**
      * Broadcast a list of transactions to all neighbors. 
      * The input trytes for this call are provided by <code>attachToTangle</code>.
      *
      * @param trytes the list of transaction
      **/
    public void broadcastTransactionsStatement(final List<String> trytes) {
        final List<TransactionViewModel> elements = new LinkedList<>();
        byte[] txTrits = Converter.allocateTritsForTrytes(TRYTES_SIZE);
        for (final String tryte : trytes) {
            //validate all trytes
            Converter.trits(tryte, txTrits, 0);
            final TransactionViewModel transactionViewModel = instance.transactionValidator.validateTrits(txTrits, instance.transactionValidator.getMinWeightMagnitude());
            elements.add(transactionViewModel);
        }
        for (final TransactionViewModel transactionViewModel : elements) {
            //push first in line to broadcast
            transactionViewModel.weightMagnitude = Curl.HASH_LENGTH;
            instance.node.broadcast(transactionViewModel);
        }
    }
    

    /**
      * Returns the confirmed balance, as viewed by the specified <code>tips</code>. If you do not specify the referencing <code>tips</code>, the returned balance is based on the latest confirmed milestone.
      * In addition to the balances, it also returns the referencing <code>tips</code> (or milestone), as well as the index with which the confirmed balance was determined. 
      * The balances are returned as a list in the same order as the addresses were provided as input.
      * 
      * Returns an {@link com.iota.iri.service.dto.ErrorResponse} if tips are not found or inconsistent, or the treshold is invalid
      *
      * @param addresses the address to get the balance for
      * @param tips the tips to find the balance through
      * @param threshold the confirmation threshold between 0 and 100(incl)
      * @return {@link com.iota.iri.service.dto.GetBalancesResponse}
      **/	
    private AbstractResponse getBalancesStatement(final List<String> addresses, final List<String> tips, final int threshold) throws Exception {

        if (threshold <= 0 || threshold > 100) {
            return ErrorResponse.create("Illegal 'threshold'");
        }

        final List<Hash> addressList = addresses.stream().map(address -> (new Hash(address)))
                .collect(Collectors.toCollection(LinkedList::new));
        final List<Hash> hashes;
        final Map<Hash, Long> balances = new HashMap<>();
        instance.milestoneTracker.latestSnapshot.rwlock.readLock().lock();
        final int index = instance.milestoneTracker.latestSnapshot.index();
        if (tips == null || tips.size() == 0) {
            hashes = Collections.singletonList(instance.milestoneTracker.latestSolidSubtangleMilestone);
        } else {
            hashes = tips.stream().map(address -> (new Hash(address)))
                    .collect(Collectors.toCollection(LinkedList::new));
        }
        try {
            for (final Hash address : addressList) {
                Long value = instance.milestoneTracker.latestSnapshot.getBalance(address);
                if (value == null) {
                    value = 0L;
                }
                balances.put(address, value);
            }

            final Set<Hash> visitedHashes;
            final Map<Hash, Long> diff;

            visitedHashes = new HashSet<>();
            diff = new HashMap<>();
            for (Hash tip : hashes) {
                if (!TransactionViewModel.exists(instance.tangle, tip)) {
                    return ErrorResponse.create("Tip not found: " + tip.toString());
                }
                if (!instance.ledgerValidator.updateDiff(visitedHashes, diff, tip)) {
                    return ErrorResponse.create("Tips are not consistent");
                }
            }
            diff.forEach((key, value) -> balances.computeIfPresent(key, (hash, aLong) -> value + aLong));
        } finally {
            instance.milestoneTracker.latestSnapshot.rwlock.readLock().unlock();
        }

        final List<String> elements = addresses.stream().map(address -> balances.get(address).toString())
                .collect(Collectors.toCollection(LinkedList::new));

        return GetBalancesResponse.create(elements, hashes.stream().map(h -> h.toString()).collect(Collectors.toList()), index);
    }

    private static int counter_PoW = 0;
    public static int getCounterPoW() {
        return counter_PoW;
    }
    public static void incCounterPoW() {
        API.counter_PoW++;
    }

    private static long ellapsedTime_PoW = 0L;
    public static long getEllapsedTimePoW() {
        return ellapsedTime_PoW;
    }
    public static void incEllapsedTimePoW(long ellapsedTime) {
        ellapsedTime_PoW += ellapsedTime;
    }

    /**
      * Attaches the specified transactions (trytes) to the Tangle by doing Proof of Work. 
      * You need to supply <code>branchTransaction</code> as well as <code>trunkTransaction</code> (the tips which you're going to validate and reference with this transaction) - both of which you'll get through the <code>getTransactionsToApprove</code> API call.
      *
      * The returned value is a different set of tryte values which you can input into <code>broadcastTransactions</code> and <code>storeTransactions</code>.
      * The last 243 trytes of the return value consist of the: <code>trunkTransaction</code> + <code>branchTransaction</code> + <code>nonce</code>. 
      * These are valid trytes which are then accepted by the network.
      * 
      * @param trunkTransaction the trunk transaction
      * @param branchTransaction the branch transaction
      * @param minWeightMagnitude the minimum weight magnitute
      * @param trytes the list of trytes to attach
      * @return trytes the list of transactions in trytes
      **/
    public synchronized List<String> attachToTangleStatement(final Hash trunkTransaction, final Hash branchTransaction,
                                                                  final int minWeightMagnitude, final List<String> trytes) {
        final List<TransactionViewModel> transactionViewModels = new LinkedList<>();

        Hash prevTransaction = null;
        pearlDiver = new PearlDiver();

        byte[] transactionTrits = Converter.allocateTritsForTrytes(TRYTES_SIZE);

        for (final String tryte : trytes) {
            long startTime = System.nanoTime();
            long timestamp = System.currentTimeMillis();
            try {
                Converter.trits(tryte, transactionTrits, 0);
                //branch and trunk
                System.arraycopy((prevTransaction == null ? trunkTransaction : prevTransaction).trits(), 0,
                        transactionTrits, TransactionViewModel.TRUNK_TRANSACTION_TRINARY_OFFSET,
                        TransactionViewModel.TRUNK_TRANSACTION_TRINARY_SIZE);
                System.arraycopy((prevTransaction == null ? branchTransaction : trunkTransaction).trits(), 0,
                        transactionTrits, TransactionViewModel.BRANCH_TRANSACTION_TRINARY_OFFSET,
                        TransactionViewModel.BRANCH_TRANSACTION_TRINARY_SIZE);

                //attachment fields: tag and timestamps
                //tag - copy the obsolete tag to the attachment tag field only if tag isn't set.
                if(IntStream.range(TransactionViewModel.TAG_TRINARY_OFFSET, TransactionViewModel.TAG_TRINARY_OFFSET + TransactionViewModel.TAG_TRINARY_SIZE).allMatch(idx -> transactionTrits[idx]  == ((byte) 0))) {
                    System.arraycopy(transactionTrits, TransactionViewModel.OBSOLETE_TAG_TRINARY_OFFSET,
                    transactionTrits, TransactionViewModel.TAG_TRINARY_OFFSET,
                    TransactionViewModel.TAG_TRINARY_SIZE);
                }

                Converter.copyTrits(timestamp,transactionTrits,TransactionViewModel.ATTACHMENT_TIMESTAMP_TRINARY_OFFSET,
                        TransactionViewModel.ATTACHMENT_TIMESTAMP_TRINARY_SIZE);
                Converter.copyTrits(0,transactionTrits,TransactionViewModel.ATTACHMENT_TIMESTAMP_LOWER_BOUND_TRINARY_OFFSET,
                        TransactionViewModel.ATTACHMENT_TIMESTAMP_LOWER_BOUND_TRINARY_SIZE);
                Converter.copyTrits(MAX_TIMESTAMP_VALUE,transactionTrits,TransactionViewModel.ATTACHMENT_TIMESTAMP_UPPER_BOUND_TRINARY_OFFSET,
                        TransactionViewModel.ATTACHMENT_TIMESTAMP_UPPER_BOUND_TRINARY_SIZE);

                if (!pearlDiver.search(transactionTrits, minWeightMagnitude, 0)) {
                    transactionViewModels.clear();
                    break;
                }
                //validate PoW - throws exception if invalid
                final TransactionViewModel transactionViewModel = instance.transactionValidator.validateTrits(transactionTrits, instance.transactionValidator.getMinWeightMagnitude());

                transactionViewModels.add(transactionViewModel);
                prevTransaction = transactionViewModel.getHash();
            } finally {
                API.incEllapsedTimePoW(System.nanoTime() - startTime);
                API.incCounterPoW();
                if ( ( API.getCounterPoW() % 100) == 0 ) {
                    String sb = "Last 100 PoW consumed " +
                            API.getEllapsedTimePoW() / 1000000000L +
                            " seconds processing time.";
                    log.info(sb);
                    counter_PoW = 0;
                    ellapsedTime_PoW = 0L;
                }
            }
        }

        final List<String> elements = new LinkedList<>();
        for (int i = transactionViewModels.size(); i-- > 0; ) {
            elements.add(Converter.trytes(transactionViewModels.get(i).trits()));
        }
        return elements;
    }

    /**
      * Temporarily add a list of neighbors to your node. 
      * The added neighbors will be removed after relaunching IRI. 
      * Add the neighbors to your config file or supply them in the -n command line option if you want to keep them after restart.
      *
      * The URI (Unique Resource Identification) for adding neighbors is:
      * <b>udp://IPADDRESS:PORT</b>
      *
      * @param uris list of neighbors to add
      * @return {@link com.iota.iri.service.dto.AddedNeighborsResponse}
      **/
    private AbstractResponse addNeighborsStatement(final List<String> uris) {
        int numberOfAddedNeighbors = 0;
        try {
            for (final String uriString : uris) {
                log.info("Adding neighbor: " + uriString);
                final Neighbor neighbor = instance.node.newNeighbor(new URI(uriString), true);
                if (!instance.node.getNeighbors().contains(neighbor)) {
                    instance.node.getNeighbors().add(neighbor);
                    numberOfAddedNeighbors++;
                }
            }
        } catch (URISyntaxException|RuntimeException e) {
            return ErrorResponse.create("Invalid uri scheme: " + e.getLocalizedMessage());
        }
        return AddedNeighborsResponse.create(numberOfAddedNeighbors);
    }

    private void sendResponse(final HttpServerExchange exchange, final AbstractResponse res, final long beginningTime)
            throws IOException {
        res.setDuration((int) (System.currentTimeMillis() - beginningTime));
        final String response = gson.toJson(res);

        if (res instanceof ErrorResponse) {
            exchange.setStatusCode(400); // bad request
        } else if (res instanceof AccessLimitedResponse) {
            exchange.setStatusCode(401); // api method not allowed
        } else if (res instanceof ExceptionResponse) {
            exchange.setStatusCode(500); // internal error
        }

        setupResponseHeaders(exchange);

        ByteBuffer responseBuf = ByteBuffer.wrap(response.getBytes(StandardCharsets.UTF_8));
        exchange.setResponseContentLength(responseBuf.array().length);
        StreamSinkChannel sinkChannel = exchange.getResponseChannel();
        sinkChannel.getWriteSetter().set( channel -> {
            if (responseBuf.remaining() > 0) {
                try {
                    sinkChannel.write(responseBuf);
                    if (responseBuf.remaining() == 0) {
                        exchange.endExchange();
                    }
                } catch (IOException e) {
                    log.error("Lost connection to client - cannot send response");
                    exchange.endExchange();
                    sinkChannel.getWriteSetter().set(null);
                }
            }
            else {
                exchange.endExchange();
            }
        });
        sinkChannel.resumeWrites();
    }

    private boolean validTrytes(String trytes, int length, char zeroAllowed) {
        if (trytes.length() == 0 && zeroAllowed == ZERO_LENGTH_ALLOWED) {
            return true;
        }
        if (trytes.length() != length) {
            return false;
        }
        Matcher matcher = trytesPattern.matcher(trytes);
        return matcher.matches();
    }

    private static void setupResponseHeaders(final HttpServerExchange exchange) {
        final HeaderMap headerMap = exchange.getResponseHeaders();
        headerMap.add(new HttpString("Access-Control-Allow-Origin"),"*");
        headerMap.add(new HttpString("Keep-Alive"), "timeout=500, max=100");
    }

    private HttpHandler addSecurity(final HttpHandler toWrap) {
        String credentials = instance.configuration.getRemoteAuth();
        if (credentials == null || credentials.isEmpty()) {
            return toWrap;
        }

        final Map<String, char[]> users = new HashMap<>(2);
        users.put(credentials.split(":")[0], credentials.split(":")[1].toCharArray());

        IdentityManager identityManager = new MapIdentityManager(users);
        HttpHandler handler = toWrap;
        handler = new AuthenticationCallHandler(handler);
        handler = new AuthenticationConstraintHandler(handler);
        final List<AuthenticationMechanism> mechanisms = Collections.singletonList(new BasicAuthenticationMechanism("Iota Realm"));
        handler = new AuthenticationMechanismsHandler(handler, mechanisms);
        handler = new SecurityInitialHandler(AuthenticationMode.PRO_ACTIVE, identityManager, handler);
        return handler;
    }

    public void shutDown() {
        if (server != null) {
            server.stop();
        }
    }

    /**
      * <b>Only available on testnet.</b>
      * Creates, attaches, and broadcasts a transaction with this message
      *
      * @param address The address to add the message to 
      * @param message The message to store
      **/
    private synchronized void storeMessageStatement(final String address, final String message) throws Exception {
        final List<Hash> txToApprove = getTransactionsToApproveStatement(3, Optional.empty());

        final int txMessageSize = TransactionViewModel.SIGNATURE_MESSAGE_FRAGMENT_TRINARY_SIZE / 3;

        final int txCount = (message.length() + txMessageSize - 1) / txMessageSize;

        final byte[] timestampTrits = new byte[TransactionViewModel.TIMESTAMP_TRINARY_SIZE];
        Converter.copyTrits(System.currentTimeMillis(), timestampTrits, 0, timestampTrits.length);
        final String timestampTrytes = StringUtils.rightPad(Converter.trytes(timestampTrits), timestampTrits.length / 3, '9');

        final byte[] lastIndexTrits = new byte[TransactionViewModel.LAST_INDEX_TRINARY_SIZE];
        byte[] currentIndexTrits = new byte[TransactionViewModel.CURRENT_INDEX_TRINARY_SIZE];

        Converter.copyTrits(txCount - 1, lastIndexTrits, 0, lastIndexTrits.length);
        final String lastIndexTrytes = Converter.trytes(lastIndexTrits);

        List<String> transactions = new ArrayList<>();
        for (int i = 0; i < txCount; i++) {
            String tx;
            if (i != txCount - 1) {
                tx = message.substring(i * txMessageSize, (i + 1) * txMessageSize);
            } else {
                tx = message.substring(i * txMessageSize);
            }

            Converter.copyTrits(i, currentIndexTrits, 0, currentIndexTrits.length);

            tx = StringUtils.rightPad(tx, txMessageSize, '9');
            tx += address.substring(0, 81);
// value
            tx += StringUtils.repeat('9', 27);
// obsolete tag
            tx += StringUtils.repeat('9', 27);
// timestamp
            tx += timestampTrytes;
// current index
            tx += StringUtils.rightPad(Converter.trytes(currentIndexTrits), currentIndexTrits.length / 3, '9');
// last index
            tx += StringUtils.rightPad(lastIndexTrytes, lastIndexTrits.length / 3, '9');
            transactions.add(tx);
        }

// let's calculate the bundle essence :S
        int startIdx = TransactionViewModel.ESSENCE_TRINARY_OFFSET / 3;
        Sponge sponge = SpongeFactory.create(SpongeFactory.Mode.KERL);

        for (String tx : transactions) {
            String essence = tx.substring(startIdx);
            byte[] essenceTrits = new byte[essence.length() * Converter.NUMBER_OF_TRITS_IN_A_TRYTE];
            Converter.trits(essence, essenceTrits, 0);
            sponge.absorb(essenceTrits, 0, essenceTrits.length);
        }

        byte[] essenceTrits = new byte[243];
        sponge.squeeze(essenceTrits, 0, essenceTrits.length);
        final String bundleHash = Converter.trytes(essenceTrits, 0, essenceTrits.length);

        transactions = transactions.stream().map(tx -> StringUtils.rightPad(tx + bundleHash, TRYTES_SIZE, '9')).collect(Collectors.toList());

// do pow
        List<String> powResult = attachToTangleStatement(txToApprove.get(0), txToApprove.get(1), 9, transactions);
        broadcastTransactionsStatement(powResult);
    }
}<|MERGE_RESOLUTION|>--- conflicted
+++ resolved
@@ -148,23 +148,7 @@
         if (isTestnet) {
             return;
         }
-        String previousEpochSpentAddressesFile = instance.configuration.getPreviousEpochSpentAddressesFile();
-        String previousEpochSpentAddressesSigFile = instance.configuration.getPreviousEpochSpentAddressesSigFile();
-
-<<<<<<< HEAD
-        if (!SignedFiles.isFileSignatureValid(previousEpochSpentAddressesFile,
-                previousEpochSpentAddressesSigFile,
-                Snapshot.SNAPSHOT_PUBKEY, Snapshot.SNAPSHOT_PUBKEY_DEPTH, Snapshot.SPENT_ADDRESSES_INDEX)) {
-            throw new RuntimeException("Failed to load previousEpochsSpentAddresses - signature failed.");
-        }
-
-        InputStream in = Snapshot.class.getResourceAsStream(previousEpochSpentAddressesFile);
-        BufferedReader reader = new BufferedReader(new InputStreamReader(in));
-        String line;
-        try {
-            while((line = reader.readLine()) != null) {
-                previousEpochsSpentAddresses.put(new Hash(line),true);
-=======
+
         String[] previousEpochsSpentAddressesFiles = Configuration.PREVIOUS_EPOCHS_SPENT_ADDRESSES_TXT.split(" ");
         for (String previousEpochsSpentAddressesFile : previousEpochsSpentAddressesFiles) {
             InputStream in = Snapshot.class.getResourceAsStream(previousEpochsSpentAddressesFile);
@@ -175,7 +159,6 @@
                 }
             } catch (Exception e) {
                 log.error("Failed to load resource: {}.", previousEpochsSpentAddressesFile, e);
->>>>>>> e4ea325f
             }
         }
     }
@@ -441,7 +424,7 @@
 
 
     /**
-      * Checks the consistency of the transactions. 
+      * Checks the consistency of the transactions.
       * Marks state as false on the following checks<br/>
       * - Transaction does not exist<br/>
       * - Transaction is not a tail<br/>
@@ -565,12 +548,12 @@
 
     /**
       * Temporarily removes a list of neighbors from your node.
-      * The added neighbors will be added again after relaunching IRI. 
+      * The added neighbors will be added again after relaunching IRI.
       * Remove the neighbors from your config file or make sure you don't supply them in the -n command line option if you want to keep them removed after restart.
       *
       * The URI (Unique Resource Identification) for removing neighbors is:
       * <b>udp://IPADDRESS:PORT</b>
-      * 
+      *
       * Returns an {@link com.iota.iri.service.dto.ErrorResponse} if the URI scheme is wrong
       *
       * @param uris List of URI elements.
@@ -592,8 +575,8 @@
     }
 
     /**
-      * Returns the raw transaction data (trytes) of a specific transaction. 
-      * These trytes can then be easily converted into the actual transaction object. 
+      * Returns the raw transaction data (trytes) of a specific transaction.
+      * These trytes can then be easily converted into the actual transaction object.
       * See utility functions for more details.
       *
       * @param hashes List of transaction hashes you want to get trytes from.
@@ -630,11 +613,11 @@
     }
 
     /**
-      * Tip selection which returns <code>trunkTransaction</code> and <code>branchTransaction</code>. 
-      * The input value <code>depth</code> determines how many milestones to go back for finding the transactions to approve. 
-      * The higher your <code>depth</code> value, the more work you have to do as you are confirming more transactions. 
-      * If the <code>depth</code> is too large (usually above 15, it depends on the node's configuration) an error will be returned. 
-      * The <code>reference</code> is an optional hash of a transaction you want to approve. 
+      * Tip selection which returns <code>trunkTransaction</code> and <code>branchTransaction</code>.
+      * The input value <code>depth</code> determines how many milestones to go back for finding the transactions to approve.
+      * The higher your <code>depth</code> value, the more work you have to do as you are confirming more transactions.
+      * If the <code>depth</code> is too large (usually above 15, it depends on the node's configuration) an error will be returned.
+      * The <code>reference</code> is an optional hash of a transaction you want to approve.
       * If it can't be found at the specified <code>depth</code> then an error will be returned.
       *
       * @param depth Number of bundles to go back to determine the transactions for approval.
@@ -668,7 +651,7 @@
 
     /**
       * Returns the list of tips.
-      * 
+      *
       * @return {@link com.iota.iri.service.dto.GetTipsResponse}
       **/
     private synchronized AbstractResponse getTipsStatement() throws Exception {
@@ -676,7 +659,7 @@
     }
 
     /**
-      * Store transactions into the local storage. 
+      * Store transactions into the local storage.
       * The trytes to be used for this call are returned by <code>attachToTangle</code>.
       *
       * @param trytes List of raw data of transactions to be rebroadcast.
@@ -703,7 +686,7 @@
     }
 
     /**
-      * Returns the set of neighbors you are connected with, as well as their activity statistics (or counters). 
+      * Returns the set of neighbors you are connected with, as well as their activity statistics (or counters).
       * The activity counters are reset after restarting IRI.
       *
       * @return {@link com.iota.iri.service.dto.GetNeighborsResponse}
@@ -711,7 +694,7 @@
     private AbstractResponse getNeighborsStatement() {
         return GetNeighborsResponse.create(instance.node.getNeighbors());
     }
-    
+
     /**
       * Interrupts and completely aborts the <code>attachToTangle</code> process.
       *
@@ -721,10 +704,10 @@
         pearlDiver.cancel();
         return AbstractResponse.createEmptyResponse();
     }
-    
+
     /**
       * Returns information about your node.
-      * 
+      *
       * @return {@link com.iota.iri.service.dto.GetNodeInfoResponse}
       **/
     private AbstractResponse getNodeInfoStatement(){
@@ -739,16 +722,16 @@
     }
 
     /**
-      * Get the inclusion states of a set of transactions. 
-      * This is for determining if a transaction was accepted and confirmed by the network or not. 
+      * Get the inclusion states of a set of transactions.
+      * This is for determining if a transaction was accepted and confirmed by the network or not.
       * You can search for multiple tips (and thus, milestones) to get past inclusion states of transactions.
       *
       * This API call simply returns a list of boolean values in the same order as the transaction list you submitted, thus you get a true/false whether a transaction is confirmed or not.
       * Returns an {@link com.iota.iri.service.dto.ErrorResponse} if a tip is missing or the subtangle is not solid
-      * 
+      *
       * @param transactions List of transactions you want to get the inclusion state for.
       * @param tips List of tips (including milestones) you want to search for the inclusion state.
-      * @return {@link com.iota.iri.service.dto.GetInclusionStatesResponse} 
+      * @return {@link com.iota.iri.service.dto.GetInclusionStatesResponse}
       **/
     private AbstractResponse getInclusionStatesStatement(final List<String> transactions, final List<String> tips) throws Exception {
         final List<Hash> trans = transactions.stream().map(Hash::new).collect(Collectors.toList());
@@ -847,11 +830,11 @@
     }
 
     /**
-      * Find the transactions which match the specified input and return. 
-      * All input values are lists, for which a list of return values (transaction hashes), in the same order, is returned for all individual elements. 
-      * The input fields can either be <code>bundles<code>, <code>addresses</code>, <code>tags</code> or <code>approvees</code>. 
+      * Find the transactions which match the specified input and return.
+      * All input values are lists, for which a list of return values (transaction hashes), in the same order, is returned for all individual elements.
+      * The input fields can either be <code>bundles<code>, <code>addresses</code>, <code>tags</code> or <code>approvees</code>.
       * <b>Using multiple of these input fields returns the intersection of the values.</b>
-      * 
+      *
       * Returns an {@link com.iota.iri.service.dto.ErrorResponse} if more than maxFindTxs was found
       *
       * @param request the map with input fields
@@ -958,7 +941,7 @@
     }
 
     /**
-      * Broadcast a list of transactions to all neighbors. 
+      * Broadcast a list of transactions to all neighbors.
       * The input trytes for this call are provided by <code>attachToTangle</code>.
       *
       * @param trytes the list of transaction
@@ -978,20 +961,20 @@
             instance.node.broadcast(transactionViewModel);
         }
     }
-    
+
 
     /**
       * Returns the confirmed balance, as viewed by the specified <code>tips</code>. If you do not specify the referencing <code>tips</code>, the returned balance is based on the latest confirmed milestone.
-      * In addition to the balances, it also returns the referencing <code>tips</code> (or milestone), as well as the index with which the confirmed balance was determined. 
+      * In addition to the balances, it also returns the referencing <code>tips</code> (or milestone), as well as the index with which the confirmed balance was determined.
       * The balances are returned as a list in the same order as the addresses were provided as input.
-      * 
+      *
       * Returns an {@link com.iota.iri.service.dto.ErrorResponse} if tips are not found or inconsistent, or the treshold is invalid
       *
       * @param addresses the address to get the balance for
       * @param tips the tips to find the balance through
       * @param threshold the confirmation threshold between 0 and 100(incl)
       * @return {@link com.iota.iri.service.dto.GetBalancesResponse}
-      **/	
+      **/
     private AbstractResponse getBalancesStatement(final List<String> addresses, final List<String> tips, final int threshold) throws Exception {
 
         if (threshold <= 0 || threshold > 100) {
@@ -1060,13 +1043,13 @@
     }
 
     /**
-      * Attaches the specified transactions (trytes) to the Tangle by doing Proof of Work. 
+      * Attaches the specified transactions (trytes) to the Tangle by doing Proof of Work.
       * You need to supply <code>branchTransaction</code> as well as <code>trunkTransaction</code> (the tips which you're going to validate and reference with this transaction) - both of which you'll get through the <code>getTransactionsToApprove</code> API call.
       *
       * The returned value is a different set of tryte values which you can input into <code>broadcastTransactions</code> and <code>storeTransactions</code>.
-      * The last 243 trytes of the return value consist of the: <code>trunkTransaction</code> + <code>branchTransaction</code> + <code>nonce</code>. 
+      * The last 243 trytes of the return value consist of the: <code>trunkTransaction</code> + <code>branchTransaction</code> + <code>nonce</code>.
       * These are valid trytes which are then accepted by the network.
-      * 
+      *
       * @param trunkTransaction the trunk transaction
       * @param branchTransaction the branch transaction
       * @param minWeightMagnitude the minimum weight magnitute
@@ -1141,8 +1124,8 @@
     }
 
     /**
-      * Temporarily add a list of neighbors to your node. 
-      * The added neighbors will be removed after relaunching IRI. 
+      * Temporarily add a list of neighbors to your node.
+      * The added neighbors will be removed after relaunching IRI.
       * Add the neighbors to your config file or supply them in the -n command line option if you want to keep them after restart.
       *
       * The URI (Unique Resource Identification) for adding neighbors is:
@@ -1252,7 +1235,7 @@
       * <b>Only available on testnet.</b>
       * Creates, attaches, and broadcasts a transaction with this message
       *
-      * @param address The address to add the message to 
+      * @param address The address to add the message to
       * @param message The message to store
       **/
     private synchronized void storeMessageStatement(final String address, final String message) throws Exception {
