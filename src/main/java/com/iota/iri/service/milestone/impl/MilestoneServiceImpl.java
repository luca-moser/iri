package com.iota.iri.service.milestone.impl;

import com.iota.iri.BundleValidator;
import com.iota.iri.conf.ConsensusConfig;
import com.iota.iri.controllers.MilestoneViewModel;
import com.iota.iri.controllers.TransactionViewModel;
import com.iota.iri.crypto.Curl;
import com.iota.iri.crypto.ISS;
import com.iota.iri.crypto.ISSInPlace;
import com.iota.iri.crypto.SpongeFactory;
import com.iota.iri.model.Hash;
import com.iota.iri.model.HashFactory;
import com.iota.iri.model.StateDiff;
import com.iota.iri.service.milestone.MilestoneException;
import com.iota.iri.service.milestone.MilestoneService;
import com.iota.iri.service.milestone.MilestoneValidity;
import com.iota.iri.service.snapshot.Snapshot;
import com.iota.iri.service.snapshot.SnapshotProvider;
import com.iota.iri.service.snapshot.SnapshotService;
import com.iota.iri.storage.Tangle;
import com.iota.iri.utils.Converter;
import com.iota.iri.utils.dag.DAGHelper;

import org.slf4j.Logger;
import org.slf4j.LoggerFactory;

import java.nio.ByteBuffer;
import java.util.*;

import static com.iota.iri.controllers.TransactionViewModel.OBSOLETE_TAG_TRINARY_OFFSET;
import static com.iota.iri.service.milestone.MilestoneValidity.INCOMPLETE;
import static com.iota.iri.service.milestone.MilestoneValidity.INVALID;
import static com.iota.iri.service.milestone.MilestoneValidity.VALID;

/**
 * Creates a service instance that allows us to perform milestone specific operations.<br />
 * <br />
 * This class is stateless and does not hold any domain specific models.<br />
 */
public class MilestoneServiceImpl implements MilestoneService {
    /**
     * Holds the logger of this class.<br />
     */
    private final static Logger log = LoggerFactory.getLogger(MilestoneServiceImpl.class);

    /**
     * Holds the tangle object which acts as a database interface.<br />
     */
    private Tangle tangle;

    /**
     * Holds the snapshot provider which gives us access to the relevant snapshots.<br />
     */
    private SnapshotProvider snapshotProvider;

    /**
     * Holds a reference to the service instance of the snapshot package that allows us to rollback ledger states.<br />
     */
    private SnapshotService snapshotService;

    /**
     * Holds the config with important milestone specific settings.<br />
     */
    private ConsensusConfig config;

    private BundleValidator bundleValidator;

    /**
     * This method initializes the instance and registers its dependencies.<br />
     * <br />
     * It simply stores the passed in values in their corresponding private properties.<br />
     * <br />
     * Note: Instead of handing over the dependencies in the constructor, we register them lazy. This allows us to have
     *       circular dependencies because the instantiation is separated from the dependency injection. To reduce the
     *       amount of code that is necessary to correctly instantiate this class, we return the instance itself which
     *       allows us to still instantiate, initialize and assign in one line - see Example:<br />
     *       <br />
     *       {@code milestoneService = new MilestoneServiceImpl().init(...);}
     *
     * @param tangle Tangle object which acts as a database interface
     * @param snapshotProvider snapshot provider which gives us access to the relevant snapshots
     * @param config config with important milestone specific settings
     * @return the initialized instance itself to allow chaining
     */
    public MilestoneServiceImpl init(Tangle tangle, SnapshotProvider snapshotProvider, SnapshotService snapshotService,
<<<<<<< HEAD
            ConsensusConfig config) {
=======
            BundleValidator bundleValidator, MessageQ messageQ, ConsensusConfig config) {
>>>>>>> 86103960

        this.tangle = tangle;
        this.snapshotProvider = snapshotProvider;
        this.snapshotService = snapshotService;
<<<<<<< HEAD
=======
        this.bundleValidator = bundleValidator;
        this.messageQ = messageQ;
>>>>>>> 86103960
        this.config = config;

        return this;
    }

    //region {PUBLIC METHODS] //////////////////////////////////////////////////////////////////////////////////////////

    /**
     * {@inheritDoc}
     * <br />
     * We first check the trivial case where the node was fully synced. If no processed solid milestone could be found
     * within the last two milestones of the node, we perform a binary search from present to past, which reduces the
     * amount of database requests to a minimum (even with a huge amount of milestones in the database).<br />
     */
    @Override
    public Optional<MilestoneViewModel> findLatestProcessedSolidMilestoneInDatabase() throws MilestoneException {
        try {
            // if we have no milestone in our database -> abort
            MilestoneViewModel latestMilestone = MilestoneViewModel.latest(tangle);
            if (latestMilestone == null) {
                return Optional.empty();
            }

             // trivial case #1: the node was fully synced
            if (wasMilestoneAppliedToLedger(latestMilestone)) {
                return Optional.of(latestMilestone);
            }

             // trivial case #2: the node was fully synced but the last milestone was not processed, yet
            MilestoneViewModel latestMilestonePredecessor = MilestoneViewModel.findClosestPrevMilestone(tangle,
                    latestMilestone.index(), snapshotProvider.getInitialSnapshot().getIndex());
            if (latestMilestonePredecessor != null && wasMilestoneAppliedToLedger(latestMilestonePredecessor)) {
                return Optional.of(latestMilestonePredecessor);
            }

             // non-trivial case: do a binary search in the database
            return binarySearchLatestProcessedSolidMilestoneInDatabase(latestMilestone);
        } catch (Exception e) {
            throw new MilestoneException(
                    "unexpected error while trying to find the latest processed solid milestone in the database", e);
        }
    }

    @Override
    public void updateMilestoneIndexOfMilestoneTransactions(Hash milestoneHash, int index) throws MilestoneException {
        if (index <= 0) {
            throw new MilestoneException("the new index needs to be bigger than 0 " +
                    "(use resetCorruptedMilestone to reset the milestone index)");
        }

        updateMilestoneIndexOfMilestoneTransactions(milestoneHash, index, index, new HashSet<>());
    }

    /**
     * {@inheritDoc}
     * <br />
     * We redirect the call to {@link #resetCorruptedMilestone(int, Set)} while initiating the set of {@code
     * processedTransactions} with an empty {@link HashSet} which will ensure that we reset all found
     * transactions.<br />
     */
    @Override
    public void resetCorruptedMilestone(int index) throws MilestoneException {
        resetCorruptedMilestone(index, new HashSet<>());
    }

    @Override
    public MilestoneValidity validateMilestone(TransactionViewModel transactionViewModel, int milestoneIndex,
            SpongeFactory.Mode mode, int securityLevel) throws MilestoneException {

        if (milestoneIndex < 0 || milestoneIndex >= 0x200000) {
            return INVALID;
        }

        try {
            if (MilestoneViewModel.get(tangle, milestoneIndex) != null) {
                // Already validated.
                return VALID;
            }

            final List<List<TransactionViewModel>> bundleTransactions = bundleValidator.validate(tangle,
                    snapshotProvider.getInitialSnapshot(), transactionViewModel.getHash());

            if (bundleTransactions.isEmpty()) {
                return INCOMPLETE;
            } else {
                for (final List<TransactionViewModel> bundleTransactionViewModels : bundleTransactions) {
                    final TransactionViewModel tail = bundleTransactionViewModels.get(0);
                    if (tail.getHash().equals(transactionViewModel.getHash())) {
                        //the signed transaction - which references the confirmed transactions and contains
                        // the Merkle tree siblings.
                        final TransactionViewModel siblingsTx = bundleTransactionViewModels.get(securityLevel);

                        if (isMilestoneBundleStructureValid(bundleTransactionViewModels, securityLevel)) {
                            //milestones sign the normalized hash of the sibling transaction.
                            byte[] signedHash = ISS.normalizedBundle(siblingsTx.getHash().trits());

                            //validate leaf signature
                            ByteBuffer bb = ByteBuffer.allocate(Curl.HASH_LENGTH * securityLevel);
                            byte[] digest = new byte[Curl.HASH_LENGTH];

                            for (int i = 0; i < securityLevel; i++) {
                                ISSInPlace.digest(mode, signedHash, ISS.NUMBER_OF_FRAGMENT_CHUNKS * i,
                                        bundleTransactionViewModels.get(i).getSignature(), 0, digest);
                                bb.put(digest);
                            }

                            byte[] digests = bb.array();
                            byte[] address = ISS.address(mode, digests);

                            //validate Merkle path
                            byte[] merkleRoot = ISS.getMerkleRoot(mode, address,
                                    siblingsTx.trits(), 0, milestoneIndex, config.getNumberOfKeysInMilestone());
                            if ((config.isTestnet() && config.isDontValidateTestnetMilestoneSig()) ||
                                    (HashFactory.ADDRESS.create(merkleRoot)).equals(
                                            HashFactory.ADDRESS.create(config.getCoordinator()))) {

                                MilestoneViewModel newMilestoneViewModel = new MilestoneViewModel(milestoneIndex,
                                        transactionViewModel.getHash());
                                newMilestoneViewModel.store(tangle);

                                // if we find a NEW milestone that should have been processed before our latest solid
                                // milestone -> reset the ledger state and check the milestones again
                                //
                                // NOTE: this can happen if a new subtangle becomes solid before a previous one while
                                //       syncing
                                if (milestoneIndex < snapshotProvider.getLatestSnapshot().getIndex() &&
                                        milestoneIndex > snapshotProvider.getInitialSnapshot().getIndex()) {

                                     resetCorruptedMilestone(milestoneIndex);
                                }

                                return VALID;
                            } else {
                                return INVALID;
                            }
                        }
                    }
                }
            }
        } catch (Exception e) {
            throw new MilestoneException("error while checking milestone status of " + transactionViewModel, e);
        }

        return INVALID;
    }

    @Override
    public int getMilestoneIndex(TransactionViewModel milestoneTransaction) {
        return (int) Converter.longValue(milestoneTransaction.trits(), OBSOLETE_TAG_TRINARY_OFFSET, 15);
    }

    @Override
    public boolean isTransactionConfirmed(TransactionViewModel transaction, int milestoneIndex) {
        return transaction.snapshotIndex() != 0 && transaction.snapshotIndex() <= milestoneIndex;
    }

    @Override
    public boolean isTransactionConfirmed(TransactionViewModel transaction) {
        return isTransactionConfirmed(transaction, snapshotProvider.getLatestSnapshot().getIndex());
    }

    //endregion ////////////////////////////////////////////////////////////////////////////////////////////////////////

    //region [PRIVATE UTILITY METHODS] /////////////////////////////////////////////////////////////////////////////////

    /**
     * Performs a binary search for the latest solid milestone which was already processed by the node and applied to
     * the ledger state at some point in the past (i.e. before IRI got restarted).<br />
     * <br />
     * It searches from present to past using a binary search algorithm which quickly narrows down the amount of
     * candidates even for big databases.<br />
     *
     * @param latestMilestone the latest milestone in the database (used to define the search range)
     * @return the latest solid milestone that was previously processed by IRI or an empty value if no previously
     *         processed solid milestone can be found
     * @throws Exception if anything unexpected happens while performing the search
     */
    private Optional<MilestoneViewModel> binarySearchLatestProcessedSolidMilestoneInDatabase(
            MilestoneViewModel latestMilestone) throws Exception {

        Optional<MilestoneViewModel> lastAppliedCandidate = Optional.empty();

        int rangeEnd = latestMilestone.index();
        int rangeStart = snapshotProvider.getInitialSnapshot().getIndex() + 1;
        while (rangeEnd - rangeStart >= 0) {
            // if no candidate found in range -> return last candidate
            MilestoneViewModel currentCandidate = getMilestoneInMiddleOfRange(rangeStart, rangeEnd);
            if (currentCandidate == null) {
                return lastAppliedCandidate;
            }

             // if the milestone was applied -> continue to search for "later" ones that might have also been applied
            if (wasMilestoneAppliedToLedger(currentCandidate)) {
                rangeStart = currentCandidate.index() + 1;

                lastAppliedCandidate = Optional.of(currentCandidate);
            }

             // if the milestone was not applied -> continue to search for "earlier" ones
            else {
                rangeEnd = currentCandidate.index() - 1;
            }
        }

        return lastAppliedCandidate;
    }

    /**
     * Determines the milestone in the middle of the range defined by {@code rangeStart} and {@code rangeEnd}.<br />
     * <br />
     * It is used by the binary search algorithm of {@link #findLatestProcessedSolidMilestoneInDatabase()}. It first
     * calculates the index that represents the middle of the range and then tries to find the milestone that is closest
     * to this index.<br/>
     * <br />
     * Note: We start looking for younger milestones first, because most of the times the latest processed solid
     *       milestone is close to the end.<br />
     *
     * @param rangeStart the milestone index representing the start of our search range
     * @param rangeEnd the milestone index representing the end of our search range
     * @return the milestone that is closest to the middle of the given range or {@code null} if no milestone can be
     *         found
     * @throws Exception if anything unexpected happens while trying to get the milestone
     */
    private MilestoneViewModel getMilestoneInMiddleOfRange(int rangeStart, int rangeEnd) throws Exception {
        int range = rangeEnd - rangeStart;
        int middleOfRange = rangeEnd - range / 2;

        MilestoneViewModel milestone = MilestoneViewModel.findClosestNextMilestone(tangle, middleOfRange - 1, rangeEnd);
        if (milestone == null) {
            milestone = MilestoneViewModel.findClosestPrevMilestone(tangle, middleOfRange, rangeStart);
        }

        return milestone;
    }

    /**
     * Checks if the milestone was applied to the ledger at some point in the past (before a restart of IRI).<br />
     * <br />
     * Since the {@code snapshotIndex} value is used as a flag to determine if the milestone was already applied to the
     * ledger, we can use it to determine if it was processed by IRI in the past. If this value is set we should also
     * have a corresponding {@link StateDiff} entry in the database.<br />
     *
     * @param milestone the milestone that shall be checked
     * @return {@code true} if the milestone has been processed by IRI before and {@code false} otherwise
     * @throws Exception if anything unexpected happens while checking the milestone
     */
    private boolean wasMilestoneAppliedToLedger(MilestoneViewModel milestone) throws Exception {
        TransactionViewModel milestoneTransaction = TransactionViewModel.fromHash(tangle, milestone.getHash());
        return milestoneTransaction.getType() != TransactionViewModel.PREFILLED_SLOT &&
                milestoneTransaction.snapshotIndex() != 0;
    }

    /**
     * This method implements the logic described by {@link #updateMilestoneIndexOfMilestoneTransactions(Hash, int)} but
     * accepts some additional parameters that allow it to be reused by different parts of this service.<br />
     *
     * @param milestoneHash the hash of the transaction
     * @param correctIndex the milestone index of the milestone that would be set if all transactions are marked
     *                     correctly
     * @param newIndex the milestone index that shall be set
     * @throws MilestoneException if anything unexpected happens while updating the milestone index
     * @param processedTransactions a set of transactions that have been processed already (for the recursive calls)
     */
    private void updateMilestoneIndexOfMilestoneTransactions(Hash milestoneHash, int correctIndex, int newIndex,
            Set<Hash> processedTransactions) throws MilestoneException {

        processedTransactions.add(milestoneHash);

        Set<Integer> inconsistentMilestones = new HashSet<>();
        Set<TransactionViewModel> transactionsToUpdate = new HashSet<>();

        try {
            prepareMilestoneIndexUpdate(TransactionViewModel.fromHash(tangle, milestoneHash), correctIndex, newIndex,
                    inconsistentMilestones, transactionsToUpdate);

            DAGHelper.get(tangle).traverseApprovees(
                milestoneHash,
                currentTransaction -> {
                    // if the transaction was confirmed by a PREVIOUS milestone -> check if we have a back-referencing
                    // transaction and abort the traversal
                    if (isTransactionConfirmed(currentTransaction, correctIndex - 1)) {
                        patchSolidEntryPointsIfNecessary(snapshotProvider.getInitialSnapshot(), currentTransaction);

                        return false;
                    }

                    return true;
                },
                currentTransaction -> prepareMilestoneIndexUpdate(currentTransaction, correctIndex, newIndex,
                        inconsistentMilestones, transactionsToUpdate),
                processedTransactions
            );
        } catch (Exception e) {
            throw new MilestoneException("error while updating the milestone index", e);
        }

        for(int inconsistentMilestoneIndex : inconsistentMilestones) {
            resetCorruptedMilestone(inconsistentMilestoneIndex, processedTransactions);
        }

        for (TransactionViewModel transactionToUpdate : transactionsToUpdate) {
            updateMilestoneIndexOfSingleTransaction(transactionToUpdate, newIndex);
        }
    }

    /**
     * This method resets the {@code milestoneIndex} of a single transaction.<br />
     * <br />
     * In addition to setting the corresponding value, we also publish a message to the ZeroMQ message provider, which
     * allows external recipients to get informed about this change.<br />
     *
     * @param transaction the transaction that shall have its {@code milestoneIndex} reset
     * @param index the milestone index that is set for the given transaction
     * @throws MilestoneException if anything unexpected happens while updating the transaction
     */
    private void updateMilestoneIndexOfSingleTransaction(TransactionViewModel transaction, int index) throws
            MilestoneException {

        try {
            transaction.setSnapshot(tangle, snapshotProvider.getInitialSnapshot(), index);
        } catch (Exception e) {
            throw new MilestoneException("error while updating the snapshotIndex of " + transaction, e);
        }

        tangle.publish("%s %s %d sn", transaction.getAddressHash(), transaction.getHash(), index);
        tangle.publish("sn %d %s %s %s %s %s", index, transaction.getHash(), transaction.getAddressHash(),
                transaction.getTrunkTransactionHash(), transaction.getBranchTransactionHash(),
                transaction.getBundleHash());
    }

    /**
     * This method prepares the update of the milestone index by checking the current {@code snapshotIndex} of the given
     * transaction.<br />
     * <br />
     * If the {@code snapshotIndex} is higher than the "correct one", we know that we applied the milestones in the
     * wrong order and need to reset the corresponding milestone that wrongly approved this transaction. We therefore
     * add its index to the {@code corruptMilestones} set.<br />
     * <br />
     * If the milestone does not have the new value set already we add it to the set of {@code transactionsToUpdate} so
     * it can be updated by the caller accordingly.<br />
     *
     * @param transaction the transaction that shall get its milestoneIndex updated
     * @param correctMilestoneIndex the milestone index that this transaction should be associated to (the index of the
     *                              milestone that should "confirm" this transaction)
     * @param newMilestoneIndex the new milestone index that we want to assign (either 0 or the correctMilestoneIndex)
     * @param corruptMilestones a set that is used to collect all corrupt milestones indexes [output parameter]
     * @param transactionsToUpdate a set that is used to collect all transactions that need to be updated [output
     *                             parameter]
     */
    private void prepareMilestoneIndexUpdate(TransactionViewModel transaction, int correctMilestoneIndex,
            int newMilestoneIndex, Set<Integer> corruptMilestones, Set<TransactionViewModel> transactionsToUpdate) {

        if(transaction.snapshotIndex() > correctMilestoneIndex) {
            corruptMilestones.add(transaction.snapshotIndex());
        }
        if (transaction.snapshotIndex() != newMilestoneIndex) {
            transactionsToUpdate.add(transaction);
        }
    }

    /**
     * This method patches the solid entry points if a back-referencing transaction is detected.<br />
     * <br />
     * While we iterate through the approvees of a milestone we stop as soon as we arrive at a transaction that has a
     * smaller {@code snapshotIndex} than the milestone. If this {@code snapshotIndex} is also smaller than the index of
     * the milestone of our local snapshot, we have detected a back-referencing transaction.<br />
     *
     * @param initialSnapshot the initial snapshot holding the solid entry points
     * @param transaction the transactions that was referenced by the processed milestone
     */
    private void patchSolidEntryPointsIfNecessary(Snapshot initialSnapshot, TransactionViewModel transaction) {
        if (transaction.snapshotIndex() <= initialSnapshot.getIndex() && !initialSnapshot.hasSolidEntryPoint(
                transaction.getHash())) {

            initialSnapshot.getSolidEntryPoints().put(transaction.getHash(), initialSnapshot.getIndex());
        }
    }

    /**
     * This method is a utility method that checks if the transactions belonging to the potential milestone bundle have
     * a valid structure (used during the validation of milestones).<br />
     * <br />
     * It first checks if the bundle has enough transactions to conform to the given {@code securityLevel} and then
     * verifies that the {@code branchTransactionsHash}es are pointing to the {@code trunkTransactionHash} of the head
     * transactions.<br />
     *
     * @param bundleTransactions all transactions belonging to the milestone
     * @param securityLevel the security level used for the signature
     * @return {@code true} if the basic structure is valid and {@code false} otherwise
     */
    private boolean isMilestoneBundleStructureValid(List<TransactionViewModel> bundleTransactions, int securityLevel) {
        if (bundleTransactions.size() <= securityLevel) {
            return false;
        }

        Hash headTransactionHash = bundleTransactions.get(securityLevel).getTrunkTransactionHash();
        return bundleTransactions.stream()
                .limit(securityLevel)
                .map(TransactionViewModel::getBranchTransactionHash)
                .allMatch(branchTransactionHash -> branchTransactionHash.equals(headTransactionHash));
    }

    /**
     * This method does the same as {@link #resetCorruptedMilestone(int)} but additionally receives a set of {@code
     * processedTransactions} that will allow us to not process the same transactions over and over again while
     * resetting additional milestones in recursive calls.<br />
     * <br />
     * It first checks if the desired {@code milestoneIndex} is reachable by this node and then triggers the reset
     * by:<br />
     * <br />
     * 1. resetting the ledger state if it addresses a milestone before the current latest solid milestone<br />
     * 2. resetting the {@code milestoneIndex} of all transactions that were confirmed by the current milestone<br />
     * 3. deleting the corresponding {@link StateDiff} entry from the database<br />
     *
     * @param index milestone index that shall be reverted
     * @param processedTransactions a set of transactions that have been processed already
     * @throws MilestoneException if anything goes wrong while resetting the corrupted milestone
     */
    private void resetCorruptedMilestone(int index, Set<Hash> processedTransactions) throws MilestoneException {
        if(index <= snapshotProvider.getInitialSnapshot().getIndex()) {
            return;
        }
         log.info("resetting corrupted milestone #" + index);
         try {
            MilestoneViewModel milestoneToRepair = MilestoneViewModel.get(tangle, index);
            if(milestoneToRepair != null) {
                if(milestoneToRepair.index() <= snapshotProvider.getLatestSnapshot().getIndex()) {
                    snapshotService.rollBackMilestones(snapshotProvider.getLatestSnapshot(), milestoneToRepair.index());
                }
                 updateMilestoneIndexOfMilestoneTransactions(milestoneToRepair.getHash(), milestoneToRepair.index(), 0,
                        processedTransactions);
                tangle.delete(StateDiff.class, milestoneToRepair.getHash());
            }
        } catch (Exception e) {
            throw new MilestoneException("failed to repair corrupted milestone with index #" + index, e);
        }
    }

    //endregion ////////////////////////////////////////////////////////////////////////////////////////////////////////
}<|MERGE_RESOLUTION|>--- conflicted
+++ resolved
@@ -83,20 +83,12 @@
      * @return the initialized instance itself to allow chaining
      */
     public MilestoneServiceImpl init(Tangle tangle, SnapshotProvider snapshotProvider, SnapshotService snapshotService,
-<<<<<<< HEAD
-            ConsensusConfig config) {
-=======
-            BundleValidator bundleValidator, MessageQ messageQ, ConsensusConfig config) {
->>>>>>> 86103960
+            BundleValidator bundleValidator, ConsensusConfig config) {
 
         this.tangle = tangle;
         this.snapshotProvider = snapshotProvider;
         this.snapshotService = snapshotService;
-<<<<<<< HEAD
-=======
         this.bundleValidator = bundleValidator;
-        this.messageQ = messageQ;
->>>>>>> 86103960
         this.config = config;
 
         return this;
