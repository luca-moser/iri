package com.iota.iri.service.milestone.impl;

import com.iota.iri.BundleValidator;
<<<<<<< HEAD
=======
import com.iota.iri.conf.ConsensusConfig;
>>>>>>> 2c77f725
import com.iota.iri.conf.MilestoneConfig;
import com.iota.iri.controllers.MilestoneViewModel;
import com.iota.iri.controllers.TransactionViewModel;
import com.iota.iri.crypto.Curl;
import com.iota.iri.crypto.ISS;
import com.iota.iri.crypto.ISSInPlace;
import com.iota.iri.crypto.SpongeFactory;
import com.iota.iri.model.Hash;
import com.iota.iri.model.HashFactory;
import com.iota.iri.model.StateDiff;
import com.iota.iri.service.milestone.MilestoneException;
import com.iota.iri.service.milestone.MilestoneService;
import com.iota.iri.service.milestone.MilestoneValidity;
import com.iota.iri.service.snapshot.Snapshot;
import com.iota.iri.service.snapshot.SnapshotProvider;
import com.iota.iri.service.snapshot.SnapshotService;
import com.iota.iri.storage.Tangle;
import com.iota.iri.utils.Converter;
import com.iota.iri.utils.dag.DAGHelper;
import org.slf4j.Logger;
import org.slf4j.LoggerFactory;

import java.nio.ByteBuffer;
import java.util.HashSet;
import java.util.List;
import java.util.Optional;
import java.util.Set;

import static com.iota.iri.controllers.TransactionViewModel.OBSOLETE_TAG_TRINARY_OFFSET;
import static com.iota.iri.service.milestone.MilestoneValidity.*;

/**
 * Creates a service instance that allows us to perform milestone specific operations.<br />
 * <br />
 * This class is stateless and does not hold any domain specific models.<br />
 */
public class MilestoneServiceImpl implements MilestoneService {
    /**
     * Holds the logger of this class.<br />
     */
    private final static Logger log = LoggerFactory.getLogger(MilestoneServiceImpl.class);

    /**
     * Holds the tangle object which acts as a database interface.<br />
     */
    private Tangle tangle;

    /**
     * Holds the snapshot provider which gives us access to the relevant snapshots.<br />
     */
    private SnapshotProvider snapshotProvider;

    /**
     * Holds a reference to the service instance of the snapshot package that allows us to rollback ledger states.<br />
     */
    private SnapshotService snapshotService;

    /**
     * Configurations for milestone
     */
    private MilestoneConfig config;

<<<<<<< HEAD
=======
    /**
     * Configurations for milestone
     */
    private MilestoneConfig config;

>>>>>>> 2c77f725

    private BundleValidator bundleValidator;

    /**
     * This method initializes the instance and registers its dependencies.<br />
     * <br />
     * It simply stores the passed in values in their corresponding private properties.<br />
     * <br />
     * Note: Instead of handing over the dependencies in the constructor, we register them lazy. This allows us to have
     *       circular dependencies because the instantiation is separated from the dependency injection. To reduce the
     *       amount of code that is necessary to correctly instantiate this class, we return the instance itself which
     *       allows us to still instantiate, initialize and assign in one line - see Example:<br />
     *       <br />
     *       {@code milestoneService = new MilestoneServiceImpl().init(...);}
     *te
     * @param tangle Tangle object which acts as a database interface
     * @param snapshotProvider snapshot provider which gives us access to the relevant snapshots
     * @param config config with important milestone specific settings
     * @return the initialized instance itself to allow chaining
     */
    public MilestoneServiceImpl init(Tangle tangle, SnapshotProvider snapshotProvider, SnapshotService snapshotService,
<<<<<<< HEAD
            BundleValidator bundleValidator, MilestoneConfig config) {
=======
            BundleValidator bundleValidator, MessageQ messageQ, MilestoneConfig config) {
>>>>>>> 2c77f725

        this.tangle = tangle;
        this.snapshotProvider = snapshotProvider;
        this.snapshotService = snapshotService;
        this.bundleValidator = bundleValidator;
        this.config = config;

        return this;
    }

    //region {PUBLIC METHODS] //////////////////////////////////////////////////////////////////////////////////////////

    /**
     * {@inheritDoc}
     * <br />
     * We first check the trivial case where the node was fully synced. If no processed solid milestone could be found
     * within the last two milestones of the node, we perform a binary search from present to past, which reduces the
     * amount of database requests to a minimum (even with a huge amount of milestones in the database).<br />
     */
    @Override
    public Optional<MilestoneViewModel> findLatestProcessedSolidMilestoneInDatabase() throws MilestoneException {
        try {
            // if we have no milestone in our database -> abort
            MilestoneViewModel latestMilestone = MilestoneViewModel.latest(tangle);
            if (latestMilestone == null) {
                return Optional.empty();
            }

             // trivial case #1: the node was fully synced
            if (wasMilestoneAppliedToLedger(latestMilestone)) {
                return Optional.of(latestMilestone);
            }

             // trivial case #2: the node was fully synced but the last milestone was not processed, yet
            MilestoneViewModel latestMilestonePredecessor = MilestoneViewModel.findClosestPrevMilestone(tangle,
                    latestMilestone.index(), snapshotProvider.getInitialSnapshot().getIndex());
            if (latestMilestonePredecessor != null && wasMilestoneAppliedToLedger(latestMilestonePredecessor)) {
                return Optional.of(latestMilestonePredecessor);
            }

             // non-trivial case: do a binary search in the database
            return binarySearchLatestProcessedSolidMilestoneInDatabase(latestMilestone);
        } catch (Exception e) {
            throw new MilestoneException(
                    "unexpected error while trying to find the latest processed solid milestone in the database", e);
        }
    }

    @Override
    public void updateMilestoneIndexOfMilestoneTransactions(Hash milestoneHash, int index) throws MilestoneException {
        if (index <= 0) {
            throw new MilestoneException("the new index needs to be bigger than 0 " +
                    "(use resetCorruptedMilestone to reset the milestone index)");
        }

        updateMilestoneIndexOfMilestoneTransactions(milestoneHash, index, index, new HashSet<>());
    }

    /**
     * {@inheritDoc}
     * <br />
     * We redirect the call to {@link #resetCorruptedMilestone(int, Set)} while initiating the set of {@code
     * processedTransactions} with an empty {@link HashSet} which will ensure that we reset all found
     * transactions.<br />
     */
    @Override
    public void resetCorruptedMilestone(int index) throws MilestoneException {
        resetCorruptedMilestone(index, new HashSet<>());
    }

    @Override
    public MilestoneValidity validateMilestone(TransactionViewModel transactionViewModel, int milestoneIndex)
            throws MilestoneException {

        if (milestoneIndex < 0 || milestoneIndex >= config.getMaxMilestoneIndex()) {
            return INVALID;
        }

        try {
            if (MilestoneViewModel.get(tangle, milestoneIndex) != null) {
                // Already validated.
                return VALID;
            }

            final List<List<TransactionViewModel>> bundleTransactions = bundleValidator.validate(tangle,
                    snapshotProvider.getInitialSnapshot(), transactionViewModel.getHash());

            if (bundleTransactions.isEmpty()) {
                return INCOMPLETE;
            } else {
                for (final List<TransactionViewModel> bundleTransactionViewModels : bundleTransactions) {
                    final TransactionViewModel tail = bundleTransactionViewModels.get(0);
                    if (tail.getHash().equals(transactionViewModel.getHash())) {
                        //the signed transaction - which references the confirmed transactions and contains
                        // the Merkle tree siblings.
                        int coordinatorSecurityLevel = config.getCoordinatorSecurityLevel();
                        final TransactionViewModel siblingsTx =
                                bundleTransactionViewModels.get(coordinatorSecurityLevel);

                        if (isMilestoneBundleStructureValid(bundleTransactionViewModels, coordinatorSecurityLevel)) {
                            //milestones sign the normalized hash of the sibling transaction.
                            byte[] signedHash = ISS.normalizedBundle(siblingsTx.getHash().trits());

                            //validate leaf signature
                            ByteBuffer bb = ByteBuffer.allocate(Curl.HASH_LENGTH * coordinatorSecurityLevel);
                            byte[] digest = new byte[Curl.HASH_LENGTH];

                            SpongeFactory.Mode coordinatorSignatureMode = config.getCoordinatorSignatureMode();
                            for (int i = 0; i < coordinatorSecurityLevel; i++) {
                                ISSInPlace.digest(coordinatorSignatureMode, signedHash,
                                        ISS.NUMBER_OF_FRAGMENT_CHUNKS * i,
                                        bundleTransactionViewModels.get(i).getSignature(), 0, digest);
                                bb.put(digest);
                            }

                            byte[] digests = bb.array();
                            byte[] address = ISS.address(coordinatorSignatureMode, digests);

                            //validate Merkle path
                            byte[] merkleRoot = ISS.getMerkleRoot(coordinatorSignatureMode, address,
                                    siblingsTx.trits(), 0, milestoneIndex, config.getNumberOfKeysInMilestone());
                            boolean skipValidation = config.isTestnet() && config.isDontValidateTestnetMilestoneSig();
                            if (skipValidation || config.getCoordinator().equals(HashFactory.ADDRESS.create(merkleRoot))) {
                                MilestoneViewModel newMilestoneViewModel = new MilestoneViewModel(milestoneIndex,
                                        transactionViewModel.getHash());
                                newMilestoneViewModel.store(tangle);

                                // if we find a NEW milestone that should have been processed before our latest solid
                                // milestone -> reset the ledger state and check the milestones again
                                //
                                // NOTE: this can happen if a new subtangle becomes solid before a previous one while
                                //       syncing
                                if (milestoneIndex < snapshotProvider.getLatestSnapshot().getIndex() &&
                                        milestoneIndex > snapshotProvider.getInitialSnapshot().getIndex()) {

                                     resetCorruptedMilestone(milestoneIndex);
                                }

                                return VALID;
                            } else {
                                return INVALID;
                            }
                        }
                    }
                }
            }
        } catch (Exception e) {
            throw new MilestoneException("error while checking milestone status of " + transactionViewModel, e);
        }

        return INVALID;
    }

    @Override
    public int getMilestoneIndex(TransactionViewModel milestoneTransaction) {
        return (int) Converter.longValue(milestoneTransaction.trits(), OBSOLETE_TAG_TRINARY_OFFSET, 15);
    }

    @Override
    public boolean isTransactionConfirmed(TransactionViewModel transaction, int milestoneIndex) {
        return transaction.snapshotIndex() != 0 && transaction.snapshotIndex() <= milestoneIndex;
    }

    @Override
    public boolean isTransactionConfirmed(TransactionViewModel transaction) {
        return isTransactionConfirmed(transaction, snapshotProvider.getLatestSnapshot().getIndex());
    }

    //endregion ////////////////////////////////////////////////////////////////////////////////////////////////////////

    //region [PRIVATE UTILITY METHODS] /////////////////////////////////////////////////////////////////////////////////

    /**
     * Performs a binary search for the latest solid milestone which was already processed by the node and applied to
     * the ledger state at some point in the past (i.e. before IRI got restarted).<br />
     * <br />
     * It searches from present to past using a binary search algorithm which quickly narrows down the amount of
     * candidates even for big databases.<br />
     *
     * @param latestMilestone the latest milestone in the database (used to define the search range)
     * @return the latest solid milestone that was previously processed by IRI or an empty value if no previously
     *         processed solid milestone can be found
     * @throws Exception if anything unexpected happens while performing the search
     */
    private Optional<MilestoneViewModel> binarySearchLatestProcessedSolidMilestoneInDatabase(
            MilestoneViewModel latestMilestone) throws Exception {

        Optional<MilestoneViewModel> lastAppliedCandidate = Optional.empty();

        int rangeEnd = latestMilestone.index();
        int rangeStart = snapshotProvider.getInitialSnapshot().getIndex() + 1;
        while (rangeEnd - rangeStart >= 0) {
            // if no candidate found in range -> return last candidate
            MilestoneViewModel currentCandidate = getMilestoneInMiddleOfRange(rangeStart, rangeEnd);
            if (currentCandidate == null) {
                return lastAppliedCandidate;
            }

             // if the milestone was applied -> continue to search for "later" ones that might have also been applied
            if (wasMilestoneAppliedToLedger(currentCandidate)) {
                rangeStart = currentCandidate.index() + 1;

                lastAppliedCandidate = Optional.of(currentCandidate);
            }

             // if the milestone was not applied -> continue to search for "earlier" ones
            else {
                rangeEnd = currentCandidate.index() - 1;
            }
        }

        return lastAppliedCandidate;
    }

    /**
     * Determines the milestone in the middle of the range defined by {@code rangeStart} and {@code rangeEnd}.<br />
     * <br />
     * It is used by the binary search algorithm of {@link #findLatestProcessedSolidMilestoneInDatabase()}. It first
     * calculates the index that represents the middle of the range and then tries to find the milestone that is closest
     * to this index.<br/>
     * <br />
     * Note: We start looking for younger milestones first, because most of the times the latest processed solid
     *       milestone is close to the end.<br />
     *
     * @param rangeStart the milestone index representing the start of our search range
     * @param rangeEnd the milestone index representing the end of our search range
     * @return the milestone that is closest to the middle of the given range or {@code null} if no milestone can be
     *         found
     * @throws Exception if anything unexpected happens while trying to get the milestone
     */
    private MilestoneViewModel getMilestoneInMiddleOfRange(int rangeStart, int rangeEnd) throws Exception {
        int range = rangeEnd - rangeStart;
        int middleOfRange = rangeEnd - range / 2;

        MilestoneViewModel milestone = MilestoneViewModel.findClosestNextMilestone(tangle, middleOfRange - 1, rangeEnd);
        if (milestone == null) {
            milestone = MilestoneViewModel.findClosestPrevMilestone(tangle, middleOfRange, rangeStart);
        }

        return milestone;
    }

    /**
     * Checks if the milestone was applied to the ledger at some point in the past (before a restart of IRI).<br />
     * <br />
     * Since the {@code snapshotIndex} value is used as a flag to determine if the milestone was already applied to the
     * ledger, we can use it to determine if it was processed by IRI in the past. If this value is set we should also
     * have a corresponding {@link StateDiff} entry in the database.<br />
     *
     * @param milestone the milestone that shall be checked
     * @return {@code true} if the milestone has been processed by IRI before and {@code false} otherwise
     * @throws Exception if anything unexpected happens while checking the milestone
     */
    private boolean wasMilestoneAppliedToLedger(MilestoneViewModel milestone) throws Exception {
        TransactionViewModel milestoneTransaction = TransactionViewModel.fromHash(tangle, milestone.getHash());
        return milestoneTransaction.getType() != TransactionViewModel.PREFILLED_SLOT &&
                milestoneTransaction.snapshotIndex() != 0;
    }

    /**
     * This method implements the logic described by {@link #updateMilestoneIndexOfMilestoneTransactions(Hash, int)} but
     * accepts some additional parameters that allow it to be reused by different parts of this service.<br />
     *
     * @param milestoneHash the hash of the transaction
     * @param correctIndex the milestone index of the milestone that would be set if all transactions are marked
     *                     correctly
     * @param newIndex the milestone index that shall be set
     * @throws MilestoneException if anything unexpected happens while updating the milestone index
     * @param processedTransactions a set of transactions that have been processed already (for the recursive calls)
     */
    private void updateMilestoneIndexOfMilestoneTransactions(Hash milestoneHash, int correctIndex, int newIndex,
            Set<Hash> processedTransactions) throws MilestoneException {

        processedTransactions.add(milestoneHash);

        Set<Integer> inconsistentMilestones = new HashSet<>();
        Set<TransactionViewModel> transactionsToUpdate = new HashSet<>();

        try {
            prepareMilestoneIndexUpdate(TransactionViewModel.fromHash(tangle, milestoneHash), correctIndex, newIndex,
                    inconsistentMilestones, transactionsToUpdate);

            DAGHelper.get(tangle).traverseApprovees(
                milestoneHash,
                currentTransaction -> {
                    // if the transaction was confirmed by a PREVIOUS milestone -> check if we have a back-referencing
                    // transaction and abort the traversal
                    if (isTransactionConfirmed(currentTransaction, correctIndex - 1)) {
                        patchSolidEntryPointsIfNecessary(snapshotProvider.getInitialSnapshot(), currentTransaction);

                        return false;
                    }

                    return true;
                },
                currentTransaction -> prepareMilestoneIndexUpdate(currentTransaction, correctIndex, newIndex,
                        inconsistentMilestones, transactionsToUpdate),
                processedTransactions
            );
        } catch (Exception e) {
            throw new MilestoneException("error while updating the milestone index", e);
        }

        for(int inconsistentMilestoneIndex : inconsistentMilestones) {
            resetCorruptedMilestone(inconsistentMilestoneIndex, processedTransactions);
        }

        for (TransactionViewModel transactionToUpdate : transactionsToUpdate) {
            updateMilestoneIndexOfSingleTransaction(transactionToUpdate, newIndex);
        }
    }

    /**
     * This method resets the {@code milestoneIndex} of a single transaction.<br />
     * <br />
     * In addition to setting the corresponding value, we also publish a message to the ZeroMQ message provider, which
     * allows external recipients to get informed about this change.<br />
     *
     * @param transaction the transaction that shall have its {@code milestoneIndex} reset
     * @param index the milestone index that is set for the given transaction
     * @throws MilestoneException if anything unexpected happens while updating the transaction
     */
    private void updateMilestoneIndexOfSingleTransaction(TransactionViewModel transaction, int index) throws
            MilestoneException {

        try {
            transaction.setSnapshot(tangle, snapshotProvider.getInitialSnapshot(), index);
        } catch (Exception e) {
            throw new MilestoneException("error while updating the snapshotIndex of " + transaction, e);
        }

        tangle.publish("%s %s %d sn", transaction.getAddressHash(), transaction.getHash(), index);
        tangle.publish("sn %d %s %s %s %s %s", index, transaction.getHash(), transaction.getAddressHash(),
                transaction.getTrunkTransactionHash(), transaction.getBranchTransactionHash(),
                transaction.getBundleHash());
    }

    /**
     * This method prepares the update of the milestone index by checking the current {@code snapshotIndex} of the given
     * transaction.<br />
     * <br />
     * If the {@code snapshotIndex} is higher than the "correct one", we know that we applied the milestones in the
     * wrong order and need to reset the corresponding milestone that wrongly approved this transaction. We therefore
     * add its index to the {@code corruptMilestones} set.<br />
     * <br />
     * If the milestone does not have the new value set already we add it to the set of {@code transactionsToUpdate} so
     * it can be updated by the caller accordingly.<br />
     *
     * @param transaction the transaction that shall get its milestoneIndex updated
     * @param correctMilestoneIndex the milestone index that this transaction should be associated to (the index of the
     *                              milestone that should "confirm" this transaction)
     * @param newMilestoneIndex the new milestone index that we want to assign (either 0 or the correctMilestoneIndex)
     * @param corruptMilestones a set that is used to collect all corrupt milestones indexes [output parameter]
     * @param transactionsToUpdate a set that is used to collect all transactions that need to be updated [output
     *                             parameter]
     */
    private void prepareMilestoneIndexUpdate(TransactionViewModel transaction, int correctMilestoneIndex,
            int newMilestoneIndex, Set<Integer> corruptMilestones, Set<TransactionViewModel> transactionsToUpdate) {

        if(transaction.snapshotIndex() > correctMilestoneIndex) {
            corruptMilestones.add(transaction.snapshotIndex());
        }
        if (transaction.snapshotIndex() != newMilestoneIndex) {
            transactionsToUpdate.add(transaction);
        }
    }

    /**
     * This method patches the solid entry points if a back-referencing transaction is detected.<br />
     * <br />
     * While we iterate through the approvees of a milestone we stop as soon as we arrive at a transaction that has a
     * smaller {@code snapshotIndex} than the milestone. If this {@code snapshotIndex} is also smaller than the index of
     * the milestone of our local snapshot, we have detected a back-referencing transaction.<br />
     *
     * @param initialSnapshot the initial snapshot holding the solid entry points
     * @param transaction the transactions that was referenced by the processed milestone
     */
    private void patchSolidEntryPointsIfNecessary(Snapshot initialSnapshot, TransactionViewModel transaction) {
        if (transaction.snapshotIndex() <= initialSnapshot.getIndex() && !initialSnapshot.hasSolidEntryPoint(
                transaction.getHash())) {

            initialSnapshot.getSolidEntryPoints().put(transaction.getHash(), initialSnapshot.getIndex());
        }
    }

    /**
     * This method is a utility method that checks if the transactions belonging to the potential milestone bundle have
     * a valid structure (used during the validation of milestones).<br />
     * <br />
     * It first checks if the bundle has enough transactions to conform to the given {@code securityLevel} and then
     * verifies that the {@code branchTransactionsHash}es are pointing to the {@code trunkTransactionHash} of the head
     * transactions.<br />
     *
     * @param bundleTransactions all transactions belonging to the milestone
     * @param securityLevel the security level used for the signature
     * @return {@code true} if the basic structure is valid and {@code false} otherwise
     */
    private boolean isMilestoneBundleStructureValid(List<TransactionViewModel> bundleTransactions, int securityLevel) {
        if (bundleTransactions.size() <= securityLevel) {
            return false;
        }

        Hash headTransactionHash = bundleTransactions.get(securityLevel).getTrunkTransactionHash();
        return bundleTransactions.stream()
                .limit(securityLevel)
                .map(TransactionViewModel::getBranchTransactionHash)
                .allMatch(branchTransactionHash -> branchTransactionHash.equals(headTransactionHash));
    }

    /**
     * This method does the same as {@link #resetCorruptedMilestone(int)} but additionally receives a set of {@code
     * processedTransactions} that will allow us to not process the same transactions over and over again while
     * resetting additional milestones in recursive calls.<br />
     * <br />
     * It first checks if the desired {@code milestoneIndex} is reachable by this node and then triggers the reset
     * by:<br />
     * <br />
     * 1. resetting the ledger state if it addresses a milestone before the current latest solid milestone<br />
     * 2. resetting the {@code milestoneIndex} of all transactions that were confirmed by the current milestone<br />
     * 3. deleting the corresponding {@link StateDiff} entry from the database<br />
     *
     * @param index milestone index that shall be reverted
     * @param processedTransactions a set of transactions that have been processed already
     * @throws MilestoneException if anything goes wrong while resetting the corrupted milestone
     */
    private void resetCorruptedMilestone(int index, Set<Hash> processedTransactions) throws MilestoneException {
        if(index <= snapshotProvider.getInitialSnapshot().getIndex()) {
            return;
        }
         log.info("resetting corrupted milestone #" + index);
         try {
            MilestoneViewModel milestoneToRepair = MilestoneViewModel.get(tangle, index);
            if(milestoneToRepair != null) {
                if(milestoneToRepair.index() <= snapshotProvider.getLatestSnapshot().getIndex()) {
                    snapshotService.rollBackMilestones(snapshotProvider.getLatestSnapshot(), milestoneToRepair.index());
                }
                 updateMilestoneIndexOfMilestoneTransactions(milestoneToRepair.getHash(), milestoneToRepair.index(), 0,
                        processedTransactions);
                tangle.delete(StateDiff.class, milestoneToRepair.getHash());
            }
        } catch (Exception e) {
            throw new MilestoneException("failed to repair corrupted milestone with index #" + index, e);
        }
    }

    //endregion ////////////////////////////////////////////////////////////////////////////////////////////////////////
}<|MERGE_RESOLUTION|>--- conflicted
+++ resolved
@@ -1,10 +1,6 @@
 package com.iota.iri.service.milestone.impl;
 
 import com.iota.iri.BundleValidator;
-<<<<<<< HEAD
-=======
-import com.iota.iri.conf.ConsensusConfig;
->>>>>>> 2c77f725
 import com.iota.iri.conf.MilestoneConfig;
 import com.iota.iri.controllers.MilestoneViewModel;
 import com.iota.iri.controllers.TransactionViewModel;
@@ -67,15 +63,6 @@
      */
     private MilestoneConfig config;
 
-<<<<<<< HEAD
-=======
-    /**
-     * Configurations for milestone
-     */
-    private MilestoneConfig config;
-
->>>>>>> 2c77f725
-
     private BundleValidator bundleValidator;
 
     /**
@@ -96,11 +83,7 @@
      * @return the initialized instance itself to allow chaining
      */
     public MilestoneServiceImpl init(Tangle tangle, SnapshotProvider snapshotProvider, SnapshotService snapshotService,
-<<<<<<< HEAD
             BundleValidator bundleValidator, MilestoneConfig config) {
-=======
-            BundleValidator bundleValidator, MessageQ messageQ, MilestoneConfig config) {
->>>>>>> 2c77f725
 
         this.tangle = tangle;
         this.snapshotProvider = snapshotProvider;
