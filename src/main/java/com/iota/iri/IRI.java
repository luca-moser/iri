package com.iota.iri;

import java.io.File;
import java.io.IOException;

import com.iota.iri.network.TransactionRequester;
import com.iota.iri.service.TipsManager;
import com.iota.iri.storage.FileExportProvider;
import org.apache.commons.lang3.NotImplementedException;
import org.apache.commons.lang3.StringUtils;
import org.slf4j.Logger;
import org.slf4j.LoggerFactory;

import com.iota.iri.conf.Configuration;
import com.iota.iri.conf.Configuration.DefaultConfSettings;
import com.iota.iri.model.Hash;
import com.iota.iri.network.Node;
import com.iota.iri.network.UDPReceiver;
import com.iota.iri.network.replicator.Replicator;
import com.iota.iri.network.replicator.ReplicatorSinkPool;
import com.iota.iri.network.replicator.ReplicatorSourcePool;
import com.iota.iri.service.API;
import com.iota.iri.storage.Tangle;
import com.iota.iri.storage.rocksDB.RocksDBPersistenceProvider;
import com.sanityinc.jargs.CmdLineParser;
import com.sanityinc.jargs.CmdLineParser.Option;

import ch.qos.logback.classic.LoggerContext;
import ch.qos.logback.core.util.StatusPrinter;

/**
 * Main IOTA Reference Implementation starting class
 */
public class IRI {

    private static final Logger log = LoggerFactory.getLogger(IRI.class);

    public static final Hash MAINNET_COORDINATOR = new Hash("KPWCHICGJZXKE9GSUDXZYUAPLHAKAHYHDXNPHENTERYMMBQOPSQIDENXKLKCEYCPVTZQLEEJVYJZV9BWU");
    public static final Hash TESTNET_COORDINATOR = new Hash("XNZBYAST9BETSDNOVQKKTBECYIPMF9IPOZRWUPFQGVH9HJW9NDSQVIPVBWU9YKECRYGDSJXYMZGHZDXCA");

    public static final String MAINNET_NAME = "IRI";
    public static final String TESTNET_NAME = "IRI Testnet";
<<<<<<< HEAD
    public static final String VERSION = "1.3.1";
=======
    public static final String VERSION = "1.3.2.2";
>>>>>>> 7bdd83fe
    public static Iota iota;
    public static API api;
    public static IXI ixi;
    public static Configuration configuration;

    public static void main(final String[] args) throws IOException {
        configuration = new Configuration();
        validateParams(configuration, args);
        log.info("Welcome to {} {}", configuration.booling(DefaultConfSettings.TESTNET) ? TESTNET_NAME : MAINNET_NAME, VERSION);
        iota = new Iota(configuration);
        ixi = new IXI(iota);
        api = new API(iota, ixi);
        shutdownHook();

        if (configuration.booling(DefaultConfSettings.DEBUG)) {
            log.info("You have set the debug flag. To enable debug output, you need to uncomment the DEBUG appender in the source tree at iri/src/main/resources/logback.xml and re-package iri.jar");
        }

        if (configuration.booling(DefaultConfSettings.EXPORT)) {
            File exportDir = new File("export");
            // if the directory does not exist, create it
            if (!exportDir.exists()) {
                log.info("Create directory 'export'");
                try {
                    exportDir.mkdir();
                } catch (SecurityException e) {
                    log.error("Could not create directory",e);
                }
            }
            exportDir = new File("export-solid");
            // if the directory does not exist, create it
            if (!exportDir.exists()) {
                log.info("Create directory 'export-solid'");
                try {
                    exportDir.mkdir();
                } catch (SecurityException e) {
                    log.error("Could not create directory",e);
                }
            }
        }

        try {
            iota.init();
            api.init();
            ixi.init(configuration.string(Configuration.DefaultConfSettings.IXI_DIR));
        } catch (final Exception e) {
            log.error("Exception during IOTA node initialisation: ", e);
            System.exit(-1);
        }
        log.info("IOTA Node initialised correctly.");
    }

    private static void validateParams(final Configuration configuration, final String[] args) throws IOException {

        boolean configurationInit = configuration.init();
        
        if (args == null || (args.length < 2 && !configurationInit)) {
            log.error("Invalid arguments list. Provide ini-file 'iota.ini' or API port number (i.e. '-p 14600').");
            printUsage();
        }

        final CmdLineParser parser = new CmdLineParser();

        final Option<String> config = parser.addStringOption('c', "config");
        final Option<String> port = parser.addStringOption('p', "port");
        final Option<String> rportudp = parser.addStringOption('u', "udp-receiver-port");
        final Option<String> rporttcp = parser.addStringOption('t', "tcp-receiver-port");
        final Option<Boolean> debug = parser.addBooleanOption('d', "debug");
        final Option<Boolean> remote = parser.addBooleanOption("remote");
        final Option<String> remoteLimitApi = parser.addStringOption("remote-limit-api");
        final Option<String> remoteAuth = parser.addStringOption("remote-auth");
        final Option<String> neighbors = parser.addStringOption('n', "neighbors");
        final Option<Boolean> export = parser.addBooleanOption("export");
        final Option<Boolean> help = parser.addBooleanOption('h', "help");
        final Option<Boolean> testnet = parser.addBooleanOption("testnet");
        final Option<Boolean> revalidate = parser.addBooleanOption("revalidate");
        final Option<Boolean> rescan = parser.addBooleanOption("rescan");
        final Option<String> sendLimit = parser.addStringOption("send-limit");
        final Option<String> maxPeers = parser.addStringOption("max-peers");

        try {
            assert args != null;
            parser.parse(args);
        } catch (CmdLineParser.OptionException e) {
            log.error("CLI error: ", e);
            printUsage();
            System.exit(2);
        }

        // optional config file path
        String confFilePath = parser.getOptionValue(config);
        if(confFilePath != null ) {
            configuration.put(DefaultConfSettings.CONFIG, confFilePath);
            configuration.init();
        }

        // mandatory args
        String inicport = configuration.getIniValue(DefaultConfSettings.PORT.name());
        final String cport = inicport == null ? parser.getOptionValue(port) : inicport;
        if (cport == null) {
            log.error("Invalid arguments list. Provide at least the PORT in iota.ini or with -p option");
            printUsage();
        }
        else {
            configuration.put(DefaultConfSettings.PORT, cport);
        }

        // optional flags
        if (parser.getOptionValue(help) != null) {
            printUsage();
        }

        String cns = parser.getOptionValue(neighbors);
        if (cns == null) {
            log.warn("No neighbor has been specified. Server starting nodeless.");
            cns = StringUtils.EMPTY;
        }
        configuration.put(DefaultConfSettings.NEIGHBORS, cns);

        final String vremoteapilimit = parser.getOptionValue(remoteLimitApi);
        if (vremoteapilimit != null) {
            log.debug("The following api calls are not allowed : {} ", vremoteapilimit);
            configuration.put(DefaultConfSettings.REMOTE_LIMIT_API, vremoteapilimit);
        }
        
        final String vremoteauth = parser.getOptionValue(remoteAuth);
        if (vremoteauth != null) {
            log.debug("Remote access requires basic authentication");
            configuration.put(DefaultConfSettings.REMOTE_AUTH, vremoteauth);
        }

        final String vrportudp = parser.getOptionValue(rportudp);
        if (vrportudp != null) {
            configuration.put(DefaultConfSettings.UDP_RECEIVER_PORT, vrportudp);
        }
        
        final String vrporttcp = parser.getOptionValue(rporttcp);
        if (vrporttcp != null) {
            configuration.put(DefaultConfSettings.TCP_RECEIVER_PORT, vrporttcp);
        }

        if (parser.getOptionValue(remote) != null) {
            log.info("Remote access enabled. Binding API socket to listen any interface.");
            configuration.put(DefaultConfSettings.API_HOST, "0.0.0.0");
        }

        if (parser.getOptionValue(export) != null) {
            log.info("Export transaction trytes turned on.");
            configuration.put(DefaultConfSettings.EXPORT, "true");
        }

        if (Integer.parseInt(cport) < 1024) {
            log.warn("Warning: api port value seems too low.");
        }

        if (parser.getOptionValue(debug) != null) {
            configuration.put(DefaultConfSettings.DEBUG, "true");
            log.info(configuration.allSettings());
            StatusPrinter.print((LoggerContext) LoggerFactory.getILoggerFactory());
        }

        if (parser.getOptionValue(testnet) != null) {
            configuration.put(DefaultConfSettings.TESTNET, "true");
            configuration.put(DefaultConfSettings.DB_PATH.name(), "testnetdb");
            configuration.put(DefaultConfSettings.DB_LOG_PATH.name(), "testnetdb.log");
        }

        if (parser.getOptionValue(revalidate) != null) {
            configuration.put(DefaultConfSettings.REVALIDATE, "true");
        }

        if (parser.getOptionValue(rescan) != null) {
            configuration.put(DefaultConfSettings.RESCAN_DB, "true");
        }

        final String vsendLimit = parser.getOptionValue(sendLimit);
        if (vsendLimit != null) {
            configuration.put(DefaultConfSettings.SEND_LIMIT, vsendLimit);
        }
        
        final String vmaxPeers = parser.getOptionValue(maxPeers);
        if (vmaxPeers != null) {
            configuration.put(DefaultConfSettings.MAX_PEERS, vmaxPeers);
        }
    }

    private static void printUsage() {
        log.info("Usage: java -jar {}-{}.jar " +
                "[{-n,--neighbors} '<list of neighbors>'] " +
                "[{-p,--port} 14600] " +                
                "[{-c,--config} 'config-file-name'] " +
                "[{-u,--udp-receiver-port} 14600] " +
                "[{-t,--tcp-receiver-port} 15600] " +
                "[{-d,--debug} false] " +
                "[{--testnet} false]" +
                "[{--remote} false]" +
                "[{--remote-auth} string]" +
                "[{--remote-limit-api} string]"
                , MAINNET_NAME, VERSION);
        System.exit(0);
    }

    private static void shutdownHook() {
        Runtime.getRuntime().addShutdownHook(new Thread(() -> {

            log.info("Shutting down IOTA node, please hold tight...");
            try {
                ixi.shutdown();
                api.shutDown();
                iota.shutdown();
            } catch (final Exception e) {
                log.error("Exception occurred shutting down IOTA node: ", e);
            }
        }, "Shutdown Hook"));
    }
}<|MERGE_RESOLUTION|>--- conflicted
+++ resolved
@@ -40,11 +40,7 @@
 
     public static final String MAINNET_NAME = "IRI";
     public static final String TESTNET_NAME = "IRI Testnet";
-<<<<<<< HEAD
-    public static final String VERSION = "1.3.1";
-=======
     public static final String VERSION = "1.3.2.2";
->>>>>>> 7bdd83fe
     public static Iota iota;
     public static API api;
     public static IXI ixi;
