package com.iota.iri;

import java.util.Collection;
import java.util.Collections;

import org.slf4j.Logger;
import org.slf4j.LoggerFactory;

import com.iota.iri.conf.Configuration;
import com.iota.iri.conf.Configuration.DefaultConfSettings;
import com.iota.iri.service.API;
import com.iota.iri.service.Node;
import com.iota.iri.service.TipsManager;
import com.iota.iri.service.storage.Storage;
import com.sanityinc.jargs.CmdLineParser;
import com.sanityinc.jargs.CmdLineParser.Option;

/**
 * Main IOTA Reference Implementation starting class
 */
public class IRI {

	private static final Logger log = LoggerFactory.getLogger(IRI.class);

<<<<<<< HEAD
	public static final String NAME = "IRI Testnet";
	public static final String VERSION = "1.1.1";
=======
	public static final String NAME = "IRI";
	public static final String VERSION = "1.1.2";
>>>>>>> f27801ab

	public static void main(final String[] args) {
		
		log.info("Welcome to {} {}", NAME, VERSION);
		validateParams(args);
		shutdownHook();
		
		try {

			Storage.instance().init();
			Node.instance().init();
			TipsManager.instance().init();
			API.instance().init();

		} catch (final Exception e) {
			log.error("Exception during IOTA node initialisation: ", e);
		}
	}

	private static void validateParams(final String[] args) {
		
		if (args.length > 0 && args[0].equalsIgnoreCase("-h")) {
			printUsage();
		}
		
		if (args.length < 2) {
			log.error("Invalid arguments list. Provide api port number and at least one udp node address.");
			printUsage();
		}
		
		final CmdLineParser parser = new CmdLineParser();
		
		final Option<String> port = parser.addStringOption('p', "port");
	    final Option<String> rport = parser.addStringOption('r', "receiver-port");
	    final Option<String> cors = parser.addStringOption('c', "enabled-cors");
	    final Option<Boolean> headless = parser.addBooleanOption("headless");
	    final Option<Boolean> debug = parser.addBooleanOption('d',"debug");
	    final Option<String> neighbors = parser.addStringOption('n', "neighbors");
	    final Option<Boolean> help = parser.addBooleanOption('h',"help");
	    
	    try {
            parser.parse(args);
        }
        catch ( CmdLineParser.OptionException e ) {
            log.error("Cli error: ", e);
        	printUsage();
            System.exit(2);
        }
	    
	    // mandatory args
	    
	    final String cport = parser.getOptionValue(port);
	    if (cport == null) {
    		log.error("Invalid arguments list. Provide api port number with -p or --port");
			printUsage();
	    }
	
	    final String cns = parser.getOptionValue(neighbors);
	    if (cns == null) {
    		log.error("Invalid arguments list. Provide at least 1 neighbor with -n or --neighbors '<list>'");
			printUsage();
	    }
	    
	    // optional flags
	    if (parser.getOptionValue(help) != null) {
	    	printUsage();
	    }
	    
	    final String vcors = parser.getOptionValue(cors);
	    if (vcors != null) {
	    	log.debug("Enabled CORS with value : {} ", vcors);
	    	Configuration.put(DefaultConfSettings.CORS_ENABLED, vcors);
	    }
	    
	    final String vrport = parser.getOptionValue(rport);
	    if (vrport != null) {
	    	Configuration.put(DefaultConfSettings.TANGLE_RECEIVER_PORT, vrport);
	    }
	    
	    if (parser.getOptionValue(headless) != null) {
	    	log.info("Headless feature is WIP...");
	    	Configuration.put(DefaultConfSettings.HEADLESS, "true");
	    }
	    
	    if (parser.getOptionValue(debug) != null) {
	    	Configuration.put(DefaultConfSettings.DEBUG, "true");
	    	log.info(Configuration.allSettings());
	    }
	    
	    Configuration.put(DefaultConfSettings.API_PORT, cport);
	    Configuration.put(DefaultConfSettings.NEIGHBORS, cns.toString());
	
	    if (Integer.parseInt(cport) < 1024) {
			log.warn("Warning: api port value seems too low.");
		}
	}

	private static void printUsage() {
		log.info(
				"Usage: java -jar {}-{}.jar "
				+ "[{-p,--port} 14265] "
				+ "[{-r,--receiver-port} 14265] "
				+ "[{-c,--enabled-cors} *] "
				+ "[{-h}] [{--headless}] "
				+ "[{-d,--debug}] "
				//+ "[{-t,--testnet} false] " // -> TBDiscussed
				+ "[{-n,--neighbors} '<list of neighbors>'] ",
				NAME, VERSION);
		System.exit(0);
	}

	private static void shutdownHook() {
		Runtime.getRuntime().addShutdownHook(new Thread(() -> {

			log.info("Shutting down IOTA node, please hold tight...");
			try {

				API.instance().shutDown();
				TipsManager.instance().shutDown();
				Node.instance().shutdown();
				Storage.instance().shutdown();

			} catch (final Exception e) {
				log.error("Exception occurred shutting down IOTA node: ", e);
			}
		}, "Shutdown Hook"));
	}
}<|MERGE_RESOLUTION|>--- conflicted
+++ resolved
@@ -22,13 +22,8 @@
 
 	private static final Logger log = LoggerFactory.getLogger(IRI.class);
 
-<<<<<<< HEAD
 	public static final String NAME = "IRI Testnet";
-	public static final String VERSION = "1.1.1";
-=======
-	public static final String NAME = "IRI";
 	public static final String VERSION = "1.1.2";
->>>>>>> f27801ab
 
 	public static void main(final String[] args) {
 		
