package com.iota.iri;

import com.iota.iri.conf.IotaConfig;
import com.iota.iri.conf.TipSelConfig;
import com.iota.iri.controllers.TipsViewModel;
import com.iota.iri.controllers.TransactionViewModel;
import com.iota.iri.network.TipRequester;
import com.iota.iri.network.TransactionRequester;
import com.iota.iri.network.NeighborRouter;
import com.iota.iri.network.impl.TransactionRequesterWorkerImpl;
import com.iota.iri.network.pipeline.TransactionProcessingPipeline;
import com.iota.iri.service.TipsSolidifier;
import com.iota.iri.service.ledger.impl.LedgerServiceImpl;
import com.iota.iri.service.milestone.impl.*;
import com.iota.iri.service.snapshot.SnapshotException;
import com.iota.iri.service.snapshot.impl.LocalSnapshotManagerImpl;
import com.iota.iri.service.snapshot.impl.SnapshotProviderImpl;
import com.iota.iri.service.snapshot.impl.SnapshotServiceImpl;
import com.iota.iri.service.spentaddresses.SpentAddressesException;
import com.iota.iri.service.spentaddresses.impl.SpentAddressesProviderImpl;
import com.iota.iri.service.spentaddresses.impl.SpentAddressesServiceImpl;
import com.iota.iri.service.tipselection.*;
import com.iota.iri.service.tipselection.impl.*;
import com.iota.iri.service.transactionpruning.TransactionPruningException;
import com.iota.iri.service.transactionpruning.async.AsyncTransactionPruner;
import com.iota.iri.storage.*;
import com.iota.iri.storage.rocksDB.RocksDBPersistenceProvider;
import com.iota.iri.utils.Pair;

import java.security.SecureRandom;
import java.util.List;

import com.iota.iri.zmq.ZmqMessageQueueProvider;
import org.apache.commons.lang3.NotImplementedException;
import org.slf4j.Logger;
import org.slf4j.LoggerFactory;

/**
 *
 * The main class of IRI. This will propagate transactions into and throughout the network. This data is stored as a
 * {@link Tangle}, a form of a Directed acyclic graph. All incoming data will be stored in one or more implementations
 * of {@link PersistenceProvider}.
 *
 * <p>
 * During initialization, all the Providers can be set to rescan or revalidate their transactions. After initialization,
 * an asynchronous process has started which will process inbound and outbound transactions. Each full node should be
 * peered with 7-9 other full nodes (neighbors) to function optimally.
 * </p>
 * <p>
 * If this node has no Neighbors defined, no data is transferred. However, if the node has Neighbors, but no Internet
 * connection, synchronization will continue after Internet connection is established. Any transactions sent to this
 * node in its local network will then be processed. This makes IRI able to run partially offline if an already existing
 * database exists on this node.
 * </p>
 * <p>
 * Validation of a transaction is the process by which other devices choose the transaction. This is done via a
 * {@link TipSelector} algorithm, after which the transaction performs the necessary proof-of-work in order to cast
 * their vote of confirmation/approval upon those tips. <br/>
 *
 * As many other transactions repeat this process on top of each other, validation of the transaction in question slowly
 * builds up enough verifications. Eventually this will reach a minimum acceptable verification threshold. This
 * threshold is determined by the recipient of the transaction. When this minimum threshold is reached, the transaction
 * is "confirmed".
 * </p>
 *
 */
public class Iota {

    private static final Logger log = LoggerFactory.getLogger(Iota.class);

    public final SpentAddressesProviderImpl spentAddressesProvider;

    public final SpentAddressesServiceImpl spentAddressesService;

    public final SnapshotProviderImpl snapshotProvider;

    public final SnapshotServiceImpl snapshotService;

    public final LocalSnapshotManagerImpl localSnapshotManager;

    public final MilestoneServiceImpl milestoneService;

    public final LatestMilestoneTrackerImpl latestMilestoneTracker;

    public final LatestSolidMilestoneTrackerImpl latestSolidMilestoneTracker;

    public final SeenMilestonesRetrieverImpl seenMilestonesRetriever;

    public final LedgerServiceImpl ledgerService = new LedgerServiceImpl();

    public final AsyncTransactionPruner transactionPruner;

    public final MilestoneSolidifierImpl milestoneSolidifier;

    public final TransactionRequesterWorkerImpl transactionRequesterWorker;

    public final BundleValidator bundleValidator;

    public final Tangle tangle;
    public final TransactionValidator transactionValidator;
    public final TipsSolidifier tipsSolidifier;
    public final TransactionRequester transactionRequester;
    public final TipRequester tipRequester;
    public final TransactionProcessingPipeline txPipeline;
    public final NeighborRouter neighborRouter;
    public final IotaConfig configuration;
    public final TipsViewModel tipsViewModel;
    public final TipSelector tipsSelector;

    /**
     * Initializes the latest snapshot and then creates all services needed to run an IOTA node.
     *
     * @param configuration Information about how this node will be configured.
     * @throws TransactionPruningException If the TransactionPruner could not restore its state.
     * @throws SnapshotException           If the Snapshot fails to initialize. This can happen if the snapshot
     *                                     signature is invalid or the file cannot be read.
     */
    public Iota(IotaConfig configuration)
            throws TransactionPruningException, SnapshotException, SpentAddressesException {
        this.configuration = configuration;

        // new refactored instances
        spentAddressesProvider = new SpentAddressesProviderImpl();
        spentAddressesService = new SpentAddressesServiceImpl();
        snapshotProvider = new SnapshotProviderImpl();
        snapshotService = new SnapshotServiceImpl();
        localSnapshotManager = configuration.getLocalSnapshotsEnabled() ? new LocalSnapshotManagerImpl() : null;
        milestoneService = new MilestoneServiceImpl();
        latestMilestoneTracker = new LatestMilestoneTrackerImpl();
        latestSolidMilestoneTracker = new LatestSolidMilestoneTrackerImpl();
        seenMilestonesRetriever = new SeenMilestonesRetrieverImpl();
        milestoneSolidifier = new MilestoneSolidifierImpl();
        transactionPruner = configuration.getLocalSnapshotsEnabled() && configuration.getLocalSnapshotsPruningEnabled()
                ? new AsyncTransactionPruner()
                : null;
        transactionRequesterWorker = new TransactionRequesterWorkerImpl();
        neighborRouter = new NeighborRouter();
        txPipeline = new TransactionProcessingPipeline();
        tipRequester = new TipRequester();

        // legacy code
        bundleValidator = new BundleValidator();
        tangle = new Tangle();
        tipsViewModel = new TipsViewModel();
        transactionRequester = new TransactionRequester(tangle, snapshotProvider);
        transactionValidator = new TransactionValidator(tangle, snapshotProvider, tipsViewModel, transactionRequester);
<<<<<<< HEAD
=======
        node = new Node(tangle, snapshotProvider, transactionValidator, transactionRequester, tipsViewModel,
                latestMilestoneTracker, configuration);
        replicator = new Replicator(node, configuration);
        udpReceiver = new UDPReceiver(node, configuration);
>>>>>>> 2b409175
        tipsSolidifier = new TipsSolidifier(tangle, transactionValidator, tipsViewModel, configuration);
        tipsSelector = createTipSelector(configuration);

        injectDependencies();
    }

    /**
     * Adds all database providers, and starts initialization of our services. According to the {@link IotaConfig}, data
     * is optionally cleared, reprocessed and reverified.<br/>
     * After this function, incoming and outbound transaction processing has started.
     *
     * @throws Exception If along the way a service fails to initialize. Most common cause is a file read or database
     *                   error.
     */
    public void init() throws Exception {
        initializeTangle();
        tangle.init();

        if (configuration.isRescanDb()) {
            rescanDb();
        }

        if (configuration.isRevalidate()) {
            tangle.clearColumn(com.iota.iri.model.persistables.Milestone.class);
            tangle.clearColumn(com.iota.iri.model.StateDiff.class);
            tangle.clearMetadata(com.iota.iri.model.persistables.Transaction.class);
        }

        transactionValidator.init(configuration.isTestnet(), configuration.getMwm());
        tipsSolidifier.init();
        transactionRequester.init(configuration.getpRemoveRequest());

        txPipeline.start();
        neighborRouter.start();
        tipRequester.start();

        latestMilestoneTracker.start();
        latestSolidMilestoneTracker.start();
        seenMilestonesRetriever.start();
        milestoneSolidifier.start();
        transactionRequesterWorker.start();

        if (localSnapshotManager != null) {
            localSnapshotManager.start(latestMilestoneTracker);
        }
        if (transactionPruner != null) {
            transactionPruner.start();
        }
    }

    private void injectDependencies() throws SnapshotException, TransactionPruningException, SpentAddressesException {
        // snapshot provider must be initialized first
        // because we check whether spent addresses data exists
        snapshotProvider.init(configuration);
        spentAddressesProvider.init(configuration);
        spentAddressesService.init(tangle, snapshotProvider, spentAddressesProvider, bundleValidator, configuration);
        snapshotService.init(tangle, snapshotProvider, spentAddressesService, spentAddressesProvider, configuration);
        if (localSnapshotManager != null) {
            localSnapshotManager.init(snapshotProvider, snapshotService, transactionPruner, configuration);
        }
<<<<<<< HEAD
        milestoneService.init(tangle, snapshotProvider, snapshotService, bundleValidator, messageQ, configuration);
        latestMilestoneTracker.init(tangle, snapshotProvider, milestoneService, milestoneSolidifier, messageQ,
=======
        milestoneService.init(tangle, snapshotProvider, snapshotService, bundleValidator, configuration);
        latestMilestoneTracker.init(tangle, snapshotProvider, milestoneService, milestoneSolidifier,
>>>>>>> 2b409175
                configuration);
        latestSolidMilestoneTracker.init(tangle, snapshotProvider, milestoneService, ledgerService,
                latestMilestoneTracker);
        seenMilestonesRetriever.init(tangle, snapshotProvider, transactionRequester);
        milestoneSolidifier.init(snapshotProvider, transactionValidator);
        ledgerService.init(tangle, snapshotProvider, snapshotService, milestoneService, spentAddressesService,
                bundleValidator);
        if (transactionPruner != null) {
            transactionPruner.init(tangle, snapshotProvider, spentAddressesService, spentAddressesProvider, tipsViewModel, configuration);
        }
        transactionRequesterWorker.init(tangle, transactionRequester, tipsViewModel, neighborRouter);
        neighborRouter.init(configuration, transactionRequester, txPipeline);
        txPipeline.init(neighborRouter, configuration, transactionValidator, tangle, snapshotProvider,
                transactionRequester, tipsViewModel, latestMilestoneTracker);
        tipRequester.init(neighborRouter, tangle, latestMilestoneTracker, transactionRequester);
    }

    private void rescanDb() throws Exception {
        // delete all transaction indexes
        tangle.clearColumn(com.iota.iri.model.persistables.Address.class);
        tangle.clearColumn(com.iota.iri.model.persistables.Bundle.class);
        tangle.clearColumn(com.iota.iri.model.persistables.Approvee.class);
        tangle.clearColumn(com.iota.iri.model.persistables.ObsoleteTag.class);
        tangle.clearColumn(com.iota.iri.model.persistables.Tag.class);
        tangle.clearColumn(com.iota.iri.model.persistables.Milestone.class);
        tangle.clearColumn(com.iota.iri.model.StateDiff.class);
        tangle.clearMetadata(com.iota.iri.model.persistables.Transaction.class);

        // rescan all tx & refill the columns
        TransactionViewModel tx = TransactionViewModel.first(tangle);
        int counter = 0;
        while (tx != null) {
            if (++counter % 10000 == 0) {
                log.info("Rescanned {} Transactions", counter);
            }
            List<Pair<Indexable, Persistable>> saveBatch = tx.getSaveBatch();
            saveBatch.remove(5);
            tangle.saveBatch(saveBatch);
            tx = tx.next(tangle);
        }
    }

    /**
     * Gracefully shuts down by calling <tt>shutdown()</tt> on all used services. Exceptions during shutdown are not
     * caught.
     */
    public void shutdown() throws Exception {
        // shutdown in reverse starting order (to not break any dependencies)
        transactionRequesterWorker.shutdown();
        milestoneSolidifier.shutdown();
        seenMilestonesRetriever.shutdown();
        latestSolidMilestoneTracker.shutdown();
        latestMilestoneTracker.shutdown();

        if (transactionPruner != null) {
            transactionPruner.shutdown();
        }
        if (localSnapshotManager != null) {
            localSnapshotManager.shutdown();
        }

        tipsSolidifier.shutdown();
        tipRequester.shutdown();
        txPipeline.shutdown();
        neighborRouter.shutdown();
        transactionValidator.shutdown();
        tangle.shutdown();

        // free the resources of the snapshot provider last because all other instances need it
        snapshotProvider.shutdown();
    }

    private void initializeTangle() {
        switch (configuration.getMainDb()) {
            case "rocksdb": {
                tangle.addPersistenceProvider(
                        new RocksDBPersistenceProvider(configuration.getDbPath(), configuration.getDbLogPath(),
                                configuration.getDbCacheSize(), Tangle.COLUMN_FAMILIES, Tangle.METADATA_COLUMN_FAMILY));
                break;
            }
            default: {
                throw new NotImplementedException("No such database type.");
            }
        }
        if (configuration.isZmqEnabled()) {
            tangle.addMessageQueueProvider(new ZmqMessageQueueProvider(configuration));
        }
    }

    private TipSelector createTipSelector(TipSelConfig config) {
        EntryPointSelector entryPointSelector = new EntryPointSelectorImpl(tangle, snapshotProvider,
                latestMilestoneTracker);
        RatingCalculator ratingCalculator = new CumulativeWeightCalculator(tangle, snapshotProvider);
        TailFinder tailFinder = new TailFinderImpl(tangle);
        Walker walker = new WalkerAlpha(tailFinder, tangle, new SecureRandom(), config);
        return new TipSelectorImpl(tangle, snapshotProvider, ledgerService, entryPointSelector, ratingCalculator,
                walker, config);
    }
}<|MERGE_RESOLUTION|>--- conflicted
+++ resolved
@@ -144,13 +144,7 @@
         tipsViewModel = new TipsViewModel();
         transactionRequester = new TransactionRequester(tangle, snapshotProvider);
         transactionValidator = new TransactionValidator(tangle, snapshotProvider, tipsViewModel, transactionRequester);
-<<<<<<< HEAD
-=======
-        node = new Node(tangle, snapshotProvider, transactionValidator, transactionRequester, tipsViewModel,
-                latestMilestoneTracker, configuration);
-        replicator = new Replicator(node, configuration);
-        udpReceiver = new UDPReceiver(node, configuration);
->>>>>>> 2b409175
+
         tipsSolidifier = new TipsSolidifier(tangle, transactionValidator, tipsViewModel, configuration);
         tipsSelector = createTipSelector(configuration);
 
@@ -211,13 +205,9 @@
         if (localSnapshotManager != null) {
             localSnapshotManager.init(snapshotProvider, snapshotService, transactionPruner, configuration);
         }
-<<<<<<< HEAD
-        milestoneService.init(tangle, snapshotProvider, snapshotService, bundleValidator, messageQ, configuration);
-        latestMilestoneTracker.init(tangle, snapshotProvider, milestoneService, milestoneSolidifier, messageQ,
-=======
+
         milestoneService.init(tangle, snapshotProvider, snapshotService, bundleValidator, configuration);
         latestMilestoneTracker.init(tangle, snapshotProvider, milestoneService, milestoneSolidifier,
->>>>>>> 2b409175
                 configuration);
         latestSolidMilestoneTracker.init(tangle, snapshotProvider, milestoneService, ledgerService,
                 latestMilestoneTracker);
