package com.iota.iri;

import com.iota.iri.conf.IotaConfig;
import com.iota.iri.conf.TipSelConfig;
import com.iota.iri.controllers.TipsViewModel;
import com.iota.iri.controllers.TransactionViewModel;
import com.iota.iri.network.impl.TipsRequesterImpl;
import com.iota.iri.network.TransactionRequester;
import com.iota.iri.network.NeighborRouter;
import com.iota.iri.network.impl.TransactionRequesterWorkerImpl;
import com.iota.iri.network.pipeline.TransactionProcessingPipeline;
import com.iota.iri.service.TipsSolidifier;
import com.iota.iri.service.ledger.impl.LedgerServiceImpl;
import com.iota.iri.service.milestone.impl.*;
import com.iota.iri.service.snapshot.SnapshotException;
import com.iota.iri.service.snapshot.impl.LocalSnapshotManagerImpl;
import com.iota.iri.service.snapshot.impl.SnapshotProviderImpl;
import com.iota.iri.service.snapshot.impl.SnapshotServiceImpl;
import com.iota.iri.service.solidifier.TransactionSolidifier;
import com.iota.iri.service.solidifier.impl.QuickTransactionSolidifier;
import com.iota.iri.service.spentaddresses.SpentAddressesException;
import com.iota.iri.service.spentaddresses.impl.SpentAddressesProviderImpl;
import com.iota.iri.service.spentaddresses.impl.SpentAddressesServiceImpl;
import com.iota.iri.service.tipselection.*;
import com.iota.iri.service.tipselection.impl.*;
import com.iota.iri.service.transactionpruning.TransactionPruningException;
import com.iota.iri.service.transactionpruning.async.AsyncTransactionPruner;
import com.iota.iri.storage.*;
import com.iota.iri.storage.rocksDB.RocksDBPersistenceProvider;
import com.iota.iri.utils.Pair;

import java.security.SecureRandom;
import java.util.List;

import com.iota.iri.zmq.ZmqMessageQueueProvider;
import org.apache.commons.lang3.NotImplementedException;
import org.slf4j.Logger;
import org.slf4j.LoggerFactory;

/**
 *
 * The main class of IRI. This will propagate transactions into and throughout the network. This data is stored as a
 * {@link Tangle}, a form of a Directed acyclic graph. All incoming data will be stored in one or more implementations
 * of {@link PersistenceProvider}.
 *
 * <p>
 * During initialization, all the Providers can be set to rescan or revalidate their transactions. After initialization,
 * an asynchronous process has started which will process inbound and outbound transactions. Each full node should be
 * peered with 7-9 other full nodes (neighbors) to function optimally.
 * </p>
 * <p>
 * If this node has no Neighbors defined, no data is transferred. However, if the node has Neighbors, but no Internet
 * connection, synchronization will continue after Internet connection is established. Any transactions sent to this
 * node in its local network will then be processed. This makes IRI able to run partially offline if an already existing
 * database exists on this node.
 * </p>
 * <p>
 *     Validation of a transaction is the process by which other devices choose the transaction.
 *     This is done via a {@link TipSelector} algorithm, after which the transaction performs
 *     the necessary proof-of-work in order to cast their vote of confirmation/approval upon those tips.
 * </p>
 * <p>
 *     As many other transactions repeat this process on top of each other,
 *     validation of the transaction in question slowly builds up enough verifications.
 *     Eventually this will reach a minimum acceptable verification threshold.
 *     This threshold is determined by the recipient of the transaction.
 *     When this minimum threshold is reached, the transaction is "confirmed".
 * </p>
 *
 */
public class Iota {

    private static final Logger log = LoggerFactory.getLogger(Iota.class);

    public final SpentAddressesProviderImpl spentAddressesProvider;

    public final SpentAddressesServiceImpl spentAddressesService;

    public final SnapshotProviderImpl snapshotProvider;

    public final SnapshotServiceImpl snapshotService;

    public final LocalSnapshotManagerImpl localSnapshotManager;

    public final MilestoneServiceImpl milestoneService;

    public final LatestMilestoneTrackerImpl latestMilestoneTracker;

    public final LatestSolidMilestoneTrackerImpl latestSolidMilestoneTracker;

    public final SeenMilestonesRetrieverImpl seenMilestonesRetriever;

    public final LedgerServiceImpl ledgerService = new LedgerServiceImpl();

    public final AsyncTransactionPruner transactionPruner;

    public final MilestoneSolidifierImpl milestoneSolidifier;

    public final TransactionRequesterWorkerImpl transactionRequesterWorker;

    public final BundleValidator bundleValidator;

    public final Tangle tangle;
    public final TransactionValidator transactionValidator;
    public final TipsSolidifier tipsSolidifier;
    public final QuickTransactionSolidifier quickTransactionSolidifier;
    public final TransactionRequester transactionRequester;
    public final TipsRequesterImpl tipRequester;
    public final TransactionProcessingPipeline txPipeline;
    public final NeighborRouter neighborRouter;
    public final IotaConfig configuration;
    public final TipsViewModel tipsViewModel;
    public final TipSelector tipsSelector;

    /**
     * Initializes the latest snapshot and then creates all services needed to run an IOTA node.
     *
     * @param configuration Information about how this node will be configured.
     * @throws TransactionPruningException If the TransactionPruner could not restore its state.
     * @throws SnapshotException           If the Snapshot fails to initialize. This can happen if the snapshot
     *                                     signature is invalid or the file cannot be read.
     */
    public Iota(IotaConfig configuration)
            throws TransactionPruningException, SnapshotException, SpentAddressesException {
        this.configuration = configuration;

        // new refactored instances
        spentAddressesProvider = new SpentAddressesProviderImpl();
        spentAddressesService = new SpentAddressesServiceImpl();
        snapshotProvider = new SnapshotProviderImpl();
        snapshotService = new SnapshotServiceImpl();
        localSnapshotManager = configuration.getLocalSnapshotsEnabled() ? new LocalSnapshotManagerImpl() : null;
        milestoneService = new MilestoneServiceImpl();
        latestMilestoneTracker = new LatestMilestoneTrackerImpl();
        latestSolidMilestoneTracker = new LatestSolidMilestoneTrackerImpl();
        seenMilestonesRetriever = new SeenMilestonesRetrieverImpl();
        milestoneSolidifier = new MilestoneSolidifierImpl();
        transactionPruner = configuration.getLocalSnapshotsEnabled() && configuration.getLocalSnapshotsPruningEnabled()
                ? new AsyncTransactionPruner()
                : null;
        transactionRequesterWorker = new TransactionRequesterWorkerImpl();
<<<<<<< HEAD
        neighborRouter = new NeighborRouter();
        txPipeline = new TransactionProcessingPipeline();
        tipRequester = new TipsRequesterImpl();
=======
        quickTransactionSolidifier = new QuickTransactionSolidifier();
>>>>>>> 294591c8

        // legacy code
        bundleValidator = new BundleValidator();
        tangle = new Tangle();
        tipsViewModel = new TipsViewModel();
        transactionRequester = new TransactionRequester(tangle, snapshotProvider);
        transactionValidator = new TransactionValidator(tangle, snapshotProvider, tipsViewModel, transactionRequester);

        tipsSolidifier = new TipsSolidifier(tangle, transactionValidator, tipsViewModel, configuration);
        tipsSelector = createTipSelector(configuration);

        injectDependencies();
    }

    /**
     * <p>
     * Adds all database providers, and starts initialization of our services.
     * According to the {@link IotaConfig}, data is optionally cleared, reprocessed and reverified.
     * </p>
     * After this function, incoming and outbound transaction processing has started.
     *
     * @throws Exception If along the way a service fails to initialize. Most common cause is a file read or database
     *                   error.
     */
    public void init() throws Exception {
        initializeTangle();
        tangle.init();

        if (configuration.isRescanDb()) {
            rescanDb();
        }

        if (configuration.isRevalidate()) {
            tangle.clearColumn(com.iota.iri.model.persistables.Milestone.class);
            tangle.clearColumn(com.iota.iri.model.StateDiff.class);
            tangle.clearMetadata(com.iota.iri.model.persistables.Transaction.class);
        }

        transactionValidator.init(configuration.isTestnet(), configuration.getMwm());
        tipsSolidifier.init();
        transactionRequester.init(configuration.getpRemoveRequest());

        txPipeline.start();
        neighborRouter.start();
        tipRequester.start();

        latestMilestoneTracker.start();
        latestSolidMilestoneTracker.start();
        seenMilestonesRetriever.start();
        milestoneSolidifier.start();
        transactionRequesterWorker.start();
        quickTransactionSolidifier.start();

        if (localSnapshotManager != null) {
            localSnapshotManager.start(latestMilestoneTracker);
        }
        if (transactionPruner != null) {
            transactionPruner.start();
        }
    }

    private void injectDependencies() throws SnapshotException, TransactionPruningException, SpentAddressesException {
        // snapshot provider must be initialized first
        // because we check whether spent addresses data exists
        snapshotProvider.init(configuration);
        spentAddressesProvider.init(configuration);
        spentAddressesService.init(tangle, snapshotProvider, spentAddressesProvider, bundleValidator, configuration);
        snapshotService.init(tangle, snapshotProvider, spentAddressesService, spentAddressesProvider, configuration);
        if (localSnapshotManager != null) {
            localSnapshotManager.init(snapshotProvider, snapshotService, transactionPruner, configuration);
        }

        milestoneService.init(tangle, snapshotProvider, snapshotService, bundleValidator, configuration);
        latestMilestoneTracker.init(tangle, snapshotProvider, milestoneService, milestoneSolidifier,
                configuration);
        latestSolidMilestoneTracker.init(tangle, snapshotProvider, milestoneService, ledgerService,
                latestMilestoneTracker);
        seenMilestonesRetriever.init(tangle, snapshotProvider, transactionRequester);
        milestoneSolidifier.init(snapshotProvider, transactionValidator);
        ledgerService.init(tangle, snapshotProvider, snapshotService, milestoneService, spentAddressesService,
                bundleValidator);
        if (transactionPruner != null) {
            transactionPruner.init(tangle, snapshotProvider, spentAddressesService, spentAddressesProvider, tipsViewModel, configuration);
        }
<<<<<<< HEAD
        transactionRequesterWorker.init(tangle, transactionRequester, tipsViewModel, neighborRouter);
        neighborRouter.init(configuration, configuration, transactionRequester, txPipeline);
        txPipeline.init(neighborRouter, configuration, transactionValidator, tangle, snapshotProvider, tipsViewModel,
                latestMilestoneTracker);
        tipRequester.init(neighborRouter, tangle, latestMilestoneTracker, transactionRequester);
=======
        transactionRequesterWorker.init(tangle, transactionRequester, tipsViewModel, node);
        quickTransactionSolidifier.init(configuration, tangle, snapshotProvider, latestMilestoneTracker, transactionValidator);
>>>>>>> 294591c8
    }

    private void rescanDb() throws Exception {
        // delete all transaction indexes
        tangle.clearColumn(com.iota.iri.model.persistables.Address.class);
        tangle.clearColumn(com.iota.iri.model.persistables.Bundle.class);
        tangle.clearColumn(com.iota.iri.model.persistables.Approvee.class);
        tangle.clearColumn(com.iota.iri.model.persistables.ObsoleteTag.class);
        tangle.clearColumn(com.iota.iri.model.persistables.Tag.class);
        tangle.clearColumn(com.iota.iri.model.persistables.Milestone.class);
        tangle.clearColumn(com.iota.iri.model.StateDiff.class);
        tangle.clearMetadata(com.iota.iri.model.persistables.Transaction.class);

        // rescan all tx & refill the columns
        TransactionViewModel tx = TransactionViewModel.first(tangle);
        int counter = 0;
        while (tx != null) {
            if (++counter % 10000 == 0) {
                log.info("Rescanned {} Transactions", counter);
            }
            List<Pair<Indexable, Persistable>> saveBatch = tx.getSaveBatch();
            saveBatch.remove(5);
            tangle.saveBatch(saveBatch);
            tx = tx.next(tangle);
        }
    }

    /**
     * Gracefully shuts down by calling <tt>shutdown()</tt> on all used services. Exceptions during shutdown are not
     * caught.
     */
    public void shutdown() throws Exception {
        // shutdown in reverse starting order (to not break any dependencies)
        transactionRequesterWorker.shutdown();
        milestoneSolidifier.shutdown();
        seenMilestonesRetriever.shutdown();
        latestSolidMilestoneTracker.shutdown();
        latestMilestoneTracker.shutdown();

        if (transactionPruner != null) {
            transactionPruner.shutdown();
        }
        if (localSnapshotManager != null) {
            localSnapshotManager.shutdown();
        }

        tipsSolidifier.shutdown();
        tipRequester.shutdown();
        txPipeline.shutdown();
        neighborRouter.shutdown();
        transactionValidator.shutdown();
        tangle.shutdown();

        // free the resources of the snapshot provider last because all other instances need it
        snapshotProvider.shutdown();
    }

    private void initializeTangle() {
        switch (configuration.getMainDb()) {
            case "rocksdb": {
                tangle.addPersistenceProvider(
                        new RocksDBPersistenceProvider(configuration.getDbPath(), configuration.getDbLogPath(),
                                configuration.getDbCacheSize(), Tangle.COLUMN_FAMILIES, Tangle.METADATA_COLUMN_FAMILY));
                break;
            }
            default: {
                throw new NotImplementedException("No such database type.");
            }
        }
        if (configuration.isZmqEnabled()) {
            tangle.addMessageQueueProvider(new ZmqMessageQueueProvider(configuration));
        }
    }

    private TipSelector createTipSelector(TipSelConfig config) {
        EntryPointSelector entryPointSelector = new EntryPointSelectorImpl(tangle, snapshotProvider,
                latestMilestoneTracker);
        RatingCalculator ratingCalculator = new CumulativeWeightCalculator(tangle, snapshotProvider);
        TailFinder tailFinder = new TailFinderImpl(tangle);
        Walker walker = new WalkerAlpha(tailFinder, tangle, new SecureRandom(), config);
        return new TipSelectorImpl(tangle, snapshotProvider, ledgerService, entryPointSelector, ratingCalculator,
                walker, config);
    }
}<|MERGE_RESOLUTION|>--- conflicted
+++ resolved
@@ -139,13 +139,10 @@
                 ? new AsyncTransactionPruner()
                 : null;
         transactionRequesterWorker = new TransactionRequesterWorkerImpl();
-<<<<<<< HEAD
         neighborRouter = new NeighborRouter();
         txPipeline = new TransactionProcessingPipeline();
         tipRequester = new TipsRequesterImpl();
-=======
         quickTransactionSolidifier = new QuickTransactionSolidifier();
->>>>>>> 294591c8
 
         // legacy code
         bundleValidator = new BundleValidator();
@@ -230,16 +227,13 @@
         if (transactionPruner != null) {
             transactionPruner.init(tangle, snapshotProvider, spentAddressesService, spentAddressesProvider, tipsViewModel, configuration);
         }
-<<<<<<< HEAD
+
         transactionRequesterWorker.init(tangle, transactionRequester, tipsViewModel, neighborRouter);
         neighborRouter.init(configuration, configuration, transactionRequester, txPipeline);
         txPipeline.init(neighborRouter, configuration, transactionValidator, tangle, snapshotProvider, tipsViewModel,
                 latestMilestoneTracker);
         tipRequester.init(neighborRouter, tangle, latestMilestoneTracker, transactionRequester);
-=======
-        transactionRequesterWorker.init(tangle, transactionRequester, tipsViewModel, node);
         quickTransactionSolidifier.init(configuration, tangle, snapshotProvider, latestMilestoneTracker, transactionValidator);
->>>>>>> 294591c8
     }
 
     private void rescanDb() throws Exception {
