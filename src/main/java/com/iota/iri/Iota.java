--- conflicted
+++ resolved
@@ -53,16 +53,6 @@
  * database exists on this node.
  * </p>
  * <p>
-<<<<<<< HEAD
- * Validation of a transaction is the process by which other devices choose the transaction. This is done via a
- * {@link TipSelector} algorithm, after which the transaction performs the necessary proof-of-work in order to cast
- * their vote of confirmation/approval upon those tips. <br/>
- *
- * As many other transactions repeat this process on top of each other, validation of the transaction in question slowly
- * builds up enough verifications. Eventually this will reach a minimum acceptable verification threshold. This
- * threshold is determined by the recipient of the transaction. When this minimum threshold is reached, the transaction
- * is "confirmed".
-=======
  *     Validation of a transaction is the process by which other devices choose the transaction.
  *     This is done via a {@link TipSelector} algorithm, after which the transaction performs
  *     the necessary proof-of-work in order to cast their vote of confirmation/approval upon those tips.
@@ -73,7 +63,6 @@
  *     Eventually this will reach a minimum acceptable verification threshold.
  *     This threshold is determined by the recipient of the transaction.
  *     When this minimum threshold is reached, the transaction is "confirmed".
->>>>>>> 934b06cc
  * </p>
  *
  */
@@ -113,17 +102,10 @@
     public final TransactionValidator transactionValidator;
     public final TipsSolidifier tipsSolidifier;
     public final TransactionRequester transactionRequester;
-<<<<<<< HEAD
     public final TipRequester tipRequester;
     public final TransactionProcessingPipeline txPipeline;
     public final NeighborRouter neighborRouter;
     public final IotaConfig configuration;
-=======
-    public final Node node;
-    public final UDPReceiver udpReceiver;
-    public final Replicator replicator;
-    private final IotaConfig configuration;
->>>>>>> 934b06cc
     public final TipsViewModel tipsViewModel;
     public final TipSelector tipsSelector;
 
@@ -172,15 +154,10 @@
     }
 
     /**
-<<<<<<< HEAD
-     * Adds all database providers, and starts initialization of our services. According to the {@link IotaConfig}, data
-     * is optionally cleared, reprocessed and reverified.<br/>
-=======
      * <p>
      * Adds all database providers, and starts initialization of our services.
      * According to the {@link IotaConfig}, data is optionally cleared, reprocessed and reverified.
      * </p>
->>>>>>> 934b06cc
      * After this function, incoming and outbound transaction processing has started.
      *
      * @throws Exception If along the way a service fails to initialize. Most common cause is a file read or database
