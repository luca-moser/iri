--- conflicted
+++ resolved
@@ -7,24 +7,9 @@
 import com.iota.iri.network.TipsRequester;
 import com.iota.iri.network.TransactionRequester;
 import com.iota.iri.network.pipeline.TransactionProcessingPipeline;
-<<<<<<< HEAD
-import com.iota.iri.network.pipeline.TransactionProcessingPipelineImpl;
-import com.iota.iri.service.ledger.impl.LedgerServiceImpl;
-import com.iota.iri.service.milestone.impl.LatestMilestoneTrackerImpl;
-import com.iota.iri.service.milestone.impl.LatestSolidMilestoneTrackerImpl;
-import com.iota.iri.service.milestone.impl.MilestoneServiceImpl;
-import com.iota.iri.service.milestone.impl.MilestoneSolidifierImpl;
-import com.iota.iri.service.milestone.impl.SeenMilestonesRetrieverImpl;
-=======
-import com.iota.iri.service.TipsSolidifier;
 import com.iota.iri.service.ledger.LedgerService;
-import com.iota.iri.service.milestone.LatestMilestoneTracker;
-import com.iota.iri.service.milestone.LatestSolidMilestoneTracker;
-import com.iota.iri.service.milestone.MilestoneService;
-import com.iota.iri.service.milestone.MilestoneSolidifier;
-import com.iota.iri.service.milestone.SeenMilestonesRetriever;
+import com.iota.iri.service.milestone.*;
 import com.iota.iri.service.snapshot.LocalSnapshotManager;
->>>>>>> 2c456398
 import com.iota.iri.service.snapshot.SnapshotException;
 import com.iota.iri.service.snapshot.SnapshotProvider;
 import com.iota.iri.service.snapshot.SnapshotService;
@@ -40,12 +25,13 @@
 import com.iota.iri.storage.rocksDB.RocksDBPersistenceProvider;
 import com.iota.iri.utils.Pair;
 import com.iota.iri.zmq.ZmqMessageQueueProvider;
+
+import java.util.List;
+import java.util.Map;
+
 import org.apache.commons.lang3.NotImplementedException;
 import org.slf4j.Logger;
 import org.slf4j.LoggerFactory;
-
-import java.util.List;
-import java.util.Map;
 
 /**
  *
@@ -108,20 +94,8 @@
 
     public final BundleValidator bundleValidator;
 
-<<<<<<< HEAD
-    public final Tangle tangle;
-    public final TransactionValidator transactionValidator;
-    public final TransactionRequester transactionRequester;
-    public final TipsRequesterImpl tipRequester;
-    public final TransactionProcessingPipeline txPipeline;
-    public final NeighborRouter neighborRouter;
-    public final IotaConfig configuration;
-    public final TipsViewModel tipsViewModel;
-    public final TipSelector tipsSelector;
-=======
     private final Tangle tangle;
     private final TransactionValidator transactionValidator;
-    private final TipsSolidifier tipsSolidifier;
     private final TransactionRequester transactionRequester;
     private final TipsRequester tipsRequester;
     private final TransactionProcessingPipeline txPipeline;
@@ -129,7 +103,6 @@
     private final IotaConfig configuration;
     private final TipsViewModel tipsViewModel;
     private final TipSelector tipsSelector;
->>>>>>> 2c456398
 
     /**
      * Initializes the latest snapshot and then creates all services needed to run an IOTA node.
@@ -137,39 +110,9 @@
      * @param configuration Information about how this node will be configured.
      *
      */
-    public Iota(IotaConfig configuration, SpentAddressesProvider spentAddressesProvider, SpentAddressesService spentAddressesService, SnapshotProvider snapshotProvider, SnapshotService snapshotService, LocalSnapshotManager localSnapshotManager, MilestoneService milestoneService, LatestMilestoneTracker latestMilestoneTracker, LatestSolidMilestoneTracker latestSolidMilestoneTracker, SeenMilestonesRetriever seenMilestonesRetriever, LedgerService ledgerService, TransactionPruner transactionPruner, MilestoneSolidifier milestoneSolidifier, BundleValidator bundleValidator, Tangle tangle, TransactionValidator transactionValidator, TipsSolidifier tipsSolidifier, TransactionRequester transactionRequester, NeighborRouter neighborRouter, TransactionProcessingPipeline transactionProcessingPipeline, TipsRequester tipsRequester, TipsViewModel tipsViewModel, TipSelector tipsSelector) {
+    public Iota(IotaConfig configuration, SpentAddressesProvider spentAddressesProvider, SpentAddressesService spentAddressesService, SnapshotProvider snapshotProvider, SnapshotService snapshotService, LocalSnapshotManager localSnapshotManager, MilestoneService milestoneService, LatestMilestoneTracker latestMilestoneTracker, LatestSolidMilestoneTracker latestSolidMilestoneTracker, SeenMilestonesRetriever seenMilestonesRetriever, LedgerService ledgerService, TransactionPruner transactionPruner, MilestoneSolidifier milestoneSolidifier, BundleValidator bundleValidator, Tangle tangle, TransactionValidator transactionValidator, TransactionRequester transactionRequester, NeighborRouter neighborRouter, TransactionProcessingPipeline transactionProcessingPipeline, TipsRequester tipsRequester, TipsViewModel tipsViewModel, TipSelector tipsSelector) {
         this.configuration = configuration;
 
-<<<<<<< HEAD
-        // new refactored instances
-        spentAddressesProvider = new SpentAddressesProviderImpl();
-        spentAddressesService = new SpentAddressesServiceImpl();
-        snapshotProvider = new SnapshotProviderImpl();
-        snapshotService = new SnapshotServiceImpl();
-        localSnapshotManager = configuration.getLocalSnapshotsEnabled() ? new LocalSnapshotManagerImpl() : null;
-        milestoneService = new MilestoneServiceImpl();
-        latestMilestoneTracker = new LatestMilestoneTrackerImpl();
-        latestSolidMilestoneTracker = new LatestSolidMilestoneTrackerImpl();
-        seenMilestonesRetriever = new SeenMilestonesRetrieverImpl();
-        milestoneSolidifier = new MilestoneSolidifierImpl();
-        transactionPruner = configuration.getLocalSnapshotsEnabled() && configuration.getLocalSnapshotsPruningEnabled()
-                ? new AsyncTransactionPruner()
-                : null;
-        neighborRouter = new NeighborRouter();
-        txPipeline = new TransactionProcessingPipelineImpl();
-        tipRequester = new TipsRequesterImpl();
-
-        // legacy code
-        bundleValidator = new BundleValidator();
-        tangle = new Tangle();
-        tipsViewModel = new TipsViewModel();
-        transactionRequester = new TransactionRequester(tangle, snapshotProvider);
-        transactionValidator = new TransactionValidator(tangle, snapshotProvider, tipsViewModel, transactionRequester);
-
-        tipsSelector = createTipSelector(configuration);
-
-        injectDependencies();
-=======
         this.ledgerService = ledgerService;
         this.spentAddressesProvider = spentAddressesProvider;
         this.spentAddressesService = spentAddressesService;
@@ -193,7 +136,6 @@
         this.transactionRequester = transactionRequester;
         this.transactionValidator = transactionValidator;
 
-        this.tipsSolidifier = tipsSolidifier;
         this.tipsSelector = tipsSelector;
     }
 
@@ -201,13 +143,14 @@
         //snapshot provider must be initialized first
         //because we check whether spent addresses data exists
         snapshotProvider.init();
-        spentAddressesProvider.init();
+        boolean assertSpentAddressesExistence = !configuration.isTestnet()
+                && snapshotProvider.getInitialSnapshot().getIndex() != configuration.getMilestoneStartIndex();
+        spentAddressesProvider.init(assertSpentAddressesExistence);
         latestMilestoneTracker.init();
         seenMilestonesRetriever.init();
         if (transactionPruner != null) {
             transactionPruner.init();
         }
->>>>>>> 2c456398
     }
 
     /**
@@ -236,12 +179,7 @@
             tangle.clearMetadata(com.iota.iri.model.persistables.Transaction.class);
         }
 
-<<<<<<< HEAD
-        transactionValidator.init(configuration.isTestnet(), configuration.getMwm());
-=======
         transactionValidator.init();
-        tipsSolidifier.init();
->>>>>>> 2c456398
 
         txPipeline.start();
         neighborRouter.start();
@@ -260,52 +198,6 @@
         }
     }
 
-<<<<<<< HEAD
-    private void injectDependencies() throws SnapshotException, TransactionPruningException, SpentAddressesException {
-        // snapshot provider must be initialized first
-        // because we check whether spent addresses data exists
-        snapshotProvider.init(configuration);
-        initSpentAddressesProvider();
-
-        spentAddressesService.init(tangle, snapshotProvider, spentAddressesProvider, bundleValidator, configuration);
-        snapshotService.init(tangle, snapshotProvider, spentAddressesService, spentAddressesProvider, configuration);
-        if (localSnapshotManager != null) {
-            localSnapshotManager.init(snapshotProvider, snapshotService, transactionPruner, configuration);
-        }
-
-        milestoneService.init(tangle, snapshotProvider, snapshotService, bundleValidator, configuration);
-        latestMilestoneTracker.init(tangle, snapshotProvider, milestoneService, milestoneSolidifier,
-                configuration);
-        latestSolidMilestoneTracker.init(tangle, snapshotProvider, milestoneService, ledgerService,
-                latestMilestoneTracker, transactionRequester);
-        seenMilestonesRetriever.init(tangle, snapshotProvider, transactionRequester);
-        milestoneSolidifier.init(snapshotProvider, transactionValidator);
-        ledgerService.init(tangle, snapshotProvider, snapshotService, milestoneService, spentAddressesService,
-                bundleValidator);
-        if (transactionPruner != null) {
-            transactionPruner.init(tangle, snapshotProvider, spentAddressesService, spentAddressesProvider, tipsViewModel, configuration);
-        }
-        neighborRouter.init(configuration, configuration, transactionRequester, txPipeline);
-        txPipeline.init(neighborRouter, configuration, transactionValidator, tangle, snapshotProvider, tipsViewModel,
-                latestMilestoneTracker, transactionRequester);
-        tipRequester.init(neighborRouter, tangle, latestMilestoneTracker, transactionRequester);
-    }
-
-    private void initSpentAddressesProvider() throws SpentAddressesException {
-        PersistenceProvider spentAddressesDbProvider = createRocksDbProvider(
-                configuration.getSpentAddressesDbPath(),
-                configuration.getSpentAddressesDbLogPath(),
-                1000,
-                new HashMap<String, Class<? extends Persistable>>(1) {{
-                    put("spent-addresses", SpentAddress.class);
-                }}, null);
-        boolean assertSpentAddressesExistence = !configuration.isTestnet()
-                && snapshotProvider.getInitialSnapshot().getIndex() != configuration.getMilestoneStartIndex();
-        spentAddressesProvider.init(configuration, spentAddressesDbProvider, assertSpentAddressesExistence);
-    }
-
-=======
->>>>>>> 2c456398
     private void rescanDb() throws Exception {
         // delete all transaction indexes
         tangle.clearColumn(com.iota.iri.model.persistables.Address.class);
@@ -349,12 +241,7 @@
             localSnapshotManager.shutdown();
         }
 
-<<<<<<< HEAD
-        tipRequester.shutdown();
-=======
-        tipsSolidifier.shutdown();
         tipsRequester.shutdown();
->>>>>>> 2c456398
         txPipeline.shutdown();
         neighborRouter.shutdown();
         transactionValidator.shutdown();
