--- conflicted
+++ resolved
@@ -51,20 +51,15 @@
     private final Set<Hash> newSolidTransactionsOne = new LinkedHashSet<>();
     private final Set<Hash> newSolidTransactionsTwo = new LinkedHashSet<>();
 
-<<<<<<< HEAD
-    TransactionValidator(Tangle tangle, Snapshot initialSnapshot, TipsViewModel tipsViewModel, TransactionRequester transactionRequester) {
-=======
     /**
      * Constructor for Tangle Validator
      *
      * @param tangle relays tangle data to and from the persistence layer
+     * @param initialSnapshot the initial snapshot that defines the genesis for our ledger state
      * @param tipsViewModel container that gets updated with the latest tips (transactions with no children)
      * @param transactionRequester used to request missing transactions from neighbors
-     * @param config configuration for obtaining snapshot data
-     */
-    TransactionValidator(Tangle tangle, TipsViewModel tipsViewModel, TransactionRequester transactionRequester,
-                                SnapshotConfig config) {
->>>>>>> bc945747
+     */
+    TransactionValidator(Tangle tangle, Snapshot initialSnapshot, TipsViewModel tipsViewModel, TransactionRequester transactionRequester) {
         this.tangle = tangle;
         this.initialSnapshot = initialSnapshot;
         this.tipsViewModel = tipsViewModel;
@@ -140,13 +135,7 @@
         }
 
         if (transactionViewModel.getAttachmentTimestamp() == 0) {
-<<<<<<< HEAD
             return transactionViewModel.getTimestamp() < initialSnapshot.getTimestamp() && !initialSnapshot.hasSolidEntryPoint(transactionViewModel.getHash())
-=======
-            return transactionViewModel.getTimestamp() < snapshotTimestamp
-                    //you are valid if you are the genesis
-                    && !Objects.equals(transactionViewModel.getHash(), Hash.NULL_HASH)
->>>>>>> bc945747
                     || transactionViewModel.getTimestamp() > (System.currentTimeMillis() / 1000) + MAX_TIMESTAMP_FUTURE;
         }
         return transactionViewModel.getAttachmentTimestamp() < (initialSnapshot.getTimestamp() * 1000L)
