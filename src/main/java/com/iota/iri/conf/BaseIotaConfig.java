--- conflicted
+++ resolved
@@ -572,11 +572,7 @@
         if (localSnapshotsPruningDelay < Defaults.LOCAL_SNAPSHOTS_PRUNING_DELAY_MIN) {
             throw new ParameterException("LOCAL_SNAPSHOTS_PRUNING_DELAY should be at least "
                     + Defaults.LOCAL_SNAPSHOTS_PRUNING_DELAY_MIN
-<<<<<<< HEAD
-                    + "(found " + localSnapshotsPruningDelay + ")");
-=======
                     + "(found " + localSnapshotsPruningDelay +")");
->>>>>>> 934b06cc
         }
 
         this.localSnapshotsPruningDelay = localSnapshotsPruningDelay;
@@ -856,8 +852,6 @@
         this.alpha = alpha;
     }
 
-<<<<<<< HEAD
-=======
     @Override
     public int getTipSelectionTimeoutSec() {
         return tipSelectionTimeoutSec;
@@ -869,7 +863,6 @@
         this.tipSelectionTimeoutSec = tipSelectionTimeoutSec;
     }
 
->>>>>>> 934b06cc
     @Override
     public boolean isTipSolidifierEnabled() {
         return tipSolidifierEnabled;
@@ -877,11 +870,7 @@
 
     @JsonProperty
     @Parameter(names = "--tip-solidifier", description = SolidificationConfig.Descriptions.TIP_SOLIDIFIER,
-<<<<<<< HEAD
-            arity = 1)
-=======
         arity = 1)
->>>>>>> 934b06cc
     protected void setTipSolidifierEnabled(boolean tipSolidifierEnabled) {
         this.tipSolidifierEnabled = tipSolidifierEnabled;
     }
@@ -971,10 +960,7 @@
         //TipSel
         int MAX_DEPTH = 15;
         double ALPHA = 0.001d;
-<<<<<<< HEAD
-=======
         int TIP_SELECTION_TIMEOUT_SEC = 60;
->>>>>>> 934b06cc
 
         //Tip solidification
         boolean TIP_SOLIDIFIER_ENABLED = true;
@@ -992,11 +978,7 @@
 
         //Snapshot
         boolean LOCAL_SNAPSHOTS_ENABLED = true;
-<<<<<<< HEAD
-        boolean LOCAL_SNAPSHOTS_PRUNING_ENABLED = true;
-=======
         boolean LOCAL_SNAPSHOTS_PRUNING_ENABLED = false;
->>>>>>> 934b06cc
 
         int LOCAL_SNAPSHOTS_PRUNING_DELAY = 40000;
         int LOCAL_SNAPSHOTS_PRUNING_DELAY_MIN = 10000;
