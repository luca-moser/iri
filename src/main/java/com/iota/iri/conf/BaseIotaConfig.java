package com.iota.iri.conf;

import com.beust.jcommander.JCommander;
import com.beust.jcommander.Parameter;
import com.beust.jcommander.ParameterException;
import com.fasterxml.jackson.annotation.JsonIgnore;
import com.fasterxml.jackson.annotation.JsonProperty;
import com.iota.iri.IRI;
import com.iota.iri.crypto.SpongeFactory;
import com.iota.iri.model.Hash;
import com.iota.iri.model.HashFactory;
import com.iota.iri.utils.IotaUtils;
import org.apache.commons.lang3.ArrayUtils;

import java.net.InetAddress;
import java.net.UnknownHostException;
import java.util.ArrayList;
import java.util.Collections;
import java.util.List;
import java.util.stream.Collectors;

/**
  Note: the fields in this class are being deserialized from Jackson so they must follow Java Bean convention.
  Meaning that every field must have a getter that is prefixed with `get` unless it is a boolean and then it should be
  prefixed with `is`.
 */
public abstract class BaseIotaConfig implements IotaConfig {

    public static final String SPLIT_STRING_TO_LIST_REGEX = ",| ";

    private boolean help;
    private boolean testnet = false;
    
    //API
    protected int port = Defaults.API_PORT;
    protected String apiHost = Defaults.API_HOST;
    protected List<String> remoteLimitApi = Defaults.REMOTE_LIMIT_API;
    protected List<InetAddress> remoteTrustedApiHosts = Defaults.REMOTE_LIMIT_API_HOSTS;
    protected int maxFindTransactions = Defaults.MAX_FIND_TRANSACTIONS;
    protected int maxRequestsList = Defaults.MAX_REQUESTS_LIST;
    protected int maxGetTrytes = Defaults.MAX_GET_TRYTES;
    protected int maxBodyLength = Defaults.MAX_BODY_LENGTH;
    protected String remoteAuth = Defaults.REMOTE_AUTH;
    
    //We don't have a REMOTE config but we have a remote flag. We must add a field for JCommander
    private boolean remote;

    //Network
    protected String neighboringSocketAddress = Defaults.NEIGHBORING_SOCKET_ADDRESS;
    protected int neighboringSocketPort = Defaults.NEIGHBORING_SOCKET_PORT;
    protected int reconnectAttemptIntervalSeconds = Defaults.RECONNECT_ATTEMPT_INTERVAL_SECONDS;
    protected boolean autoTetheringEnabled = Defaults.AUTO_TETHERING_ENABLED;

    protected int preProcessSleepMillisec = Defaults.PRE_PROCESS_SLEEP_MILLISEC;

    protected double pRemoveRequest = Defaults.P_REMOVE_REQUEST;
    protected double pDropCacheEntry = Defaults.P_DROP_CACHE_ENTRY;
    protected int sendLimit = Defaults.SEND_LIMIT;
    protected int maxNeighbors = Defaults.MAX_NEIGHBORS;
    protected boolean dnsRefresherEnabled = Defaults.DNS_REFRESHER_ENABLED;
    protected boolean dnsResolutionEnabled = Defaults.DNS_RESOLUTION_ENABLED;
    protected List<String> neighbors = new ArrayList<>();

    //IXI
    protected String ixiDir = Defaults.IXI_DIR;

    //DB
    protected String dbPath = Defaults.DB_PATH;
    protected String dbLogPath = Defaults.DB_LOG_PATH;
    protected int dbCacheSize = Defaults.DB_CACHE_SIZE; //KB
    protected String mainDb = Defaults.ROCKS_DB;
    protected boolean revalidate = Defaults.REVALIDATE;
    protected boolean rescanDb = Defaults.RESCAN_DB;

    //Protocol
    protected double pReplyRandomTip = Defaults.P_REPLY_RANDOM_TIP;
    protected double pDropTransaction = Defaults.P_DROP_TRANSACTION;
    protected double pSelectMilestoneChild = Defaults.P_SELECT_MILESTONE_CHILD;
    protected double pSendMilestone = Defaults.P_SEND_MILESTONE;
    protected double pPropagateRequest = Defaults.P_PROPAGATE_REQUEST;

    //ZMQ
    protected boolean zmqEnableTcp = Defaults.ZMQ_ENABLE_TCP;
    protected boolean zmqEnableIpc = Defaults.ZMQ_ENABLE_IPC;
    protected int zmqPort = Defaults.ZMQ_PORT;
    protected int zmqThreads = Defaults.ZMQ_THREADS;
    protected String zmqIpc = Defaults.ZMQ_IPC;
    protected int qSizeNode = Defaults.QUEUE_SIZE;
    protected int cacheSizeBytes = Defaults.CACHE_SIZE_BYTES;
    /**
     * @deprecated This field was replaced by {@link #zmqEnableTcp} and {@link #zmqEnableIpc}. It is only needed
     * for backward compatibility to --zmq-enabled parameter with JCommander.
     */
    @Deprecated
    private boolean zmqEnabled;

    //Tip Selection
    protected int maxDepth = Defaults.MAX_DEPTH;
    protected double alpha = Defaults.ALPHA;
    protected int tipSelectionTimeoutSec = Defaults.TIP_SELECTION_TIMEOUT_SEC;
    private int maxAnalyzedTransactions = Defaults.MAX_ANALYZED_TXS;

    //Tip Solidification
    protected boolean tipSolidifierEnabled = Defaults.TIP_SOLIDIFIER_ENABLED;

    //PearlDiver
    protected int powThreads = Defaults.POW_THREADS;

    //Snapshot
    protected boolean localSnapshotsEnabled = Defaults.LOCAL_SNAPSHOTS_ENABLED;
    protected boolean localSnapshotsPruningEnabled = Defaults.LOCAL_SNAPSHOTS_PRUNING_ENABLED;
    protected int localSnapshotsPruningDelay = Defaults.LOCAL_SNAPSHOTS_PRUNING_DELAY;
    protected int localSnapshotsIntervalSynced = Defaults.LOCAL_SNAPSHOTS_INTERVAL_SYNCED;
    protected int localSnapshotsIntervalUnsynced = Defaults.LOCAL_SNAPSHOTS_INTERVAL_UNSYNCED;
    protected int localSnapshotsDepth = Defaults.LOCAL_SNAPSHOTS_DEPTH;
    protected String localSnapshotsBasePath = Defaults.LOCAL_SNAPSHOTS_BASE_PATH;
    protected String spentAddressesDbPath = Defaults.SPENT_ADDRESSES_DB_PATH;
    protected String spentAddressesDbLogPath = Defaults.SPENT_ADDRESSES_DB_LOG_PATH;

    public BaseIotaConfig() {
        //empty constructor
    }

    @Override
    public JCommander parseConfigFromArgs(String[] args) throws ParameterException {
        //One can invoke help via INI file (feature/bug) so we always create JCommander even if args is empty
        JCommander jCommander = JCommander.newBuilder()
                .addObject(this)
                //This is in order to enable the `--conf` option
                .acceptUnknownOptions(true)
                .allowParameterOverwriting(true)
                //This is the first line of JCommander Usage
                .programName("java -jar iri-" + IotaUtils.getIriVersion() + ".jar")
                .build();
        if (ArrayUtils.isNotEmpty(args)) {
            jCommander.parse(args);
        }
        return jCommander;
    }

    @Override
    public boolean isHelp() {
        return help;
    }
    
    @Override
    public boolean isTestnet() {
        return testnet;
    }
    
    @JsonIgnore
    @Parameter(names = {Config.TESTNET_FLAG}, description = Config.Descriptions.TESTNET, arity = 1)
    protected void setTestnet(boolean testnet) {
        this.testnet = testnet;
    }

    @JsonProperty
    @Parameter(names = {"--help", "-h"}, help = true, hidden = true)
    public void setHelp(boolean help) {
        this.help = help;
    }

    @Override
    public int getPort() {
        return port;
    }

    @JsonProperty
    @Parameter(names = {"--port", "-p"}, description = APIConfig.Descriptions.PORT)
    public void setPort(int port) {
        this.port = port;
    }

    @Override
    public String getApiHost() {
        if (remote) {
            return "0.0.0.0";
        }
        
        return apiHost;
    }

    @JsonProperty
    @Parameter(names = {"--api-host"}, description = APIConfig.Descriptions.API_HOST)
    protected void setApiHost(String apiHost) {
        this.apiHost = apiHost;
    }

    @JsonIgnore
    @Parameter(names = {"--remote"}, description = APIConfig.Descriptions.REMOTE, arity = 1)
    protected void setRemote(boolean remote) {
        this.remote = remote;
    }

    @Override
    public List<String> getRemoteLimitApi() {
        return remoteLimitApi;
    }

    @JsonProperty
    @Parameter(names = {"--remote-limit-api"}, description = APIConfig.Descriptions.REMOTE_LIMIT_API)
    protected void setRemoteLimitApi(String remoteLimitApi) {
        this.remoteLimitApi = IotaUtils.splitStringToImmutableList(remoteLimitApi, SPLIT_STRING_TO_LIST_REGEX);
    }

    @Override
    public List<InetAddress> getRemoteTrustedApiHosts() {
        return remoteTrustedApiHosts;
    }

    @JsonProperty
    @Parameter(names = {"--remote-trusted-api-hosts"}, description = APIConfig.Descriptions.REMOTE_TRUSTED_API_HOSTS)
    public void setRemoteTrustedApiHosts(String remoteTrustedApiHosts) {
        List<String> addresses = IotaUtils.splitStringToImmutableList(remoteTrustedApiHosts, SPLIT_STRING_TO_LIST_REGEX);
        List<InetAddress> inetAddresses = addresses.stream().map(host -> {
            try {
                return InetAddress.getByName(host.trim());
            } catch (UnknownHostException e) {
                throw new ParameterException("Invalid value for --remote-trusted-api-hosts address: ", e);
            }
        }).collect(Collectors.toList());

        // always make sure that localhost exists as trusted host
        if(!inetAddresses.contains(Defaults.REMOTE_LIMIT_API_DEFAULT_HOST)) {
            inetAddresses.add(Defaults.REMOTE_LIMIT_API_DEFAULT_HOST);
        }
        this.remoteTrustedApiHosts = Collections.unmodifiableList(inetAddresses);
    }

    @Override
    public int getMaxFindTransactions() {
        return maxFindTransactions;
    }

    @JsonProperty
    @Parameter(names = {"--max-find-transactions"}, description = APIConfig.Descriptions.MAX_FIND_TRANSACTIONS)
    protected void setMaxFindTransactions(int maxFindTransactions) {
        this.maxFindTransactions = maxFindTransactions;
    }

    @Override
    public int getMaxRequestsList() {
        return maxRequestsList;
    }

    @JsonProperty
    @Parameter(names = {"--max-requests-list"}, description = APIConfig.Descriptions.MAX_REQUESTS_LIST)
    protected void setMaxRequestsList(int maxRequestsList) {
        this.maxRequestsList = maxRequestsList;
    }

    @Override
    public int getMaxGetTrytes() {
        return maxGetTrytes;
    }

    @JsonProperty
    @Parameter(names = {"--max-get-trytes"}, description = APIConfig.Descriptions.MAX_GET_TRYTES)
    protected void setMaxGetTrytes(int maxGetTrytes) {
        this.maxGetTrytes = maxGetTrytes;
    }

    @Override
    public int getMaxBodyLength() {
        return maxBodyLength;
    }

    @JsonProperty
    @Parameter(names = {"--max-body-length"}, description = APIConfig.Descriptions.MAX_BODY_LENGTH)
    protected void setMaxBodyLength(int maxBodyLength) {
        this.maxBodyLength = maxBodyLength;
    }

    @Override
    public String getRemoteAuth() {
        return remoteAuth;
    }

    @JsonProperty
    @Parameter(names = {"--remote-auth"}, description = APIConfig.Descriptions.REMOTE_AUTH)
    protected void setRemoteAuth(String remoteAuth) {
        this.remoteAuth = remoteAuth;
    }

    @JsonProperty
    @Parameter(names = {"--neighboring-socket-address"}, description = NetworkConfig.Descriptions.NEIGHBORING_SOCKET_ADDRESS)
    public void setNeighboringSocketAddress(String neighboringSocketAddress) {
        this.neighboringSocketAddress = neighboringSocketAddress;
    }

    @Override
    public String getNeighboringSocketAddress() {
        return neighboringSocketAddress;
    }

    @JsonProperty
    @Parameter(names = {"--neighboring-socket-port"}, description = NetworkConfig.Descriptions.NEIGHBORING_SOCKET_PORT)
    public void setNeighboringSocketPort(int neighboringSocketPort) {
        this.neighboringSocketPort = neighboringSocketPort;
    }

    @Override
    public int getNeighboringSocketPort() {
        return neighboringSocketPort;
    }

    @Override
    public int getReconnectAttemptIntervalSeconds() {
        return reconnectAttemptIntervalSeconds;
    }

    @JsonProperty
    @Parameter(names = {"--reconnect-attempt-interval-seconds"}, description = NetworkConfig.Descriptions.RECONNECT_ATTEMPT_INTERVAL_SECONDS)
    protected void setReconnectAttemptIntervalSeconds(int reconnectAttemptIntervalSeconds) {
        this.reconnectAttemptIntervalSeconds = reconnectAttemptIntervalSeconds;
    }

    @Override
    public int getPreProcessSleepMillisec() {
        return preProcessSleepMillisec;
    }

    @JsonProperty
    @Parameter(names = {"--pre-process-sleep-ms"}, description = NetworkConfig.Descriptions.PRE_PROCESS_SLEEP_MILLISEC)
    protected void setPreProcessSleepMillisec(int preProcessSleepMillisec) {
        this.preProcessSleepMillisec = preProcessSleepMillisec;
    }

    @Override
    public boolean isAutoTetheringEnabled() {
        return autoTetheringEnabled;
    }

    @JsonProperty
    @Parameter(names = {"--auto-tethering"}, description = NetworkConfig.Descriptions.AUTO_TETHERING_ENABLED)
    protected void setAutoTetheringEnabled(boolean autoTetheringEnabled) {
        this.autoTetheringEnabled = autoTetheringEnabled;
    }

    @Override
    public double getpRemoveRequest() {
        return pRemoveRequest;
    }

    @JsonProperty
    @Parameter(names = {"--p-remove-request"}, description = NetworkConfig.Descriptions.P_REMOVE_REQUEST)
    protected void setpRemoveRequest(double pRemoveRequest) {
        this.pRemoveRequest = pRemoveRequest;
    }

    @Override
    public int getSendLimit() {
        return sendLimit;
    }

    @JsonProperty
    @Parameter(names = {"--send-limit"}, description = NetworkConfig.Descriptions.SEND_LIMIT)
    protected void setSendLimit(int sendLimit) {
        this.sendLimit = sendLimit;
    }

    @Override
    public int getMaxNeighbors() {
        return maxNeighbors;
    }

    @JsonProperty
    @Parameter(names = {"--max-neighbors"}, description = NetworkConfig.Descriptions.MAX_NEIGHBORS)
    protected void setMaxNeighbors(int maxNeighbors) {
        this.maxNeighbors = maxNeighbors;
    }

    @Override
    public boolean isDnsRefresherEnabled() {
        return dnsRefresherEnabled;
    }

    @JsonProperty
    @Parameter(names = {"--dns-refresher"}, description = NetworkConfig.Descriptions.DNS_REFRESHER_ENABLED, arity = 1)
    protected void setDnsRefresherEnabled(boolean dnsRefresherEnabled) {
        this.dnsRefresherEnabled = dnsRefresherEnabled;
    }

    @Override
    public boolean isDnsResolutionEnabled() {
        return dnsResolutionEnabled;
    }

    @JsonProperty
    @Parameter(names = {"--dns-resolution"}, description = NetworkConfig.Descriptions.DNS_RESOLUTION_ENABLED, arity = 1)
    protected void setDnsResolutionEnabled(boolean dnsResolutionEnabled) {
        this.dnsResolutionEnabled = dnsResolutionEnabled;
    }

    @Override
    public List<String> getNeighbors() {
        return neighbors;
    }

    @JsonProperty
    @Parameter(names = {"-n", "--neighbors"}, description = NetworkConfig.Descriptions.NEIGHBORS)
    protected void setNeighbors(String neighbors) {
        this.neighbors = IotaUtils.splitStringToImmutableList(neighbors, SPLIT_STRING_TO_LIST_REGEX);
    }

    @Override
    public String getIxiDir() {
        return ixiDir;
    }

    @JsonProperty
    @Parameter(names = {"--ixi-dir"}, description = IXIConfig.Descriptions.IXI_DIR)
    protected void setIxiDir(String ixiDir) {
        this.ixiDir = ixiDir;
    }

    @Override
    public String getDbPath() {
        return dbPath;
    }

    @JsonProperty
    @Parameter(names = {"--db-path"}, description = DbConfig.Descriptions.DB_PATH)
    protected void setDbPath(String dbPath) {
        this.dbPath = dbPath;
    }

    @Override
    public String getDbLogPath() {
        return dbLogPath;
    }

    @JsonProperty
    @Parameter(names = {"--db-log-path"}, description = DbConfig.Descriptions.DB_LOG_PATH)
    protected void setDbLogPath(String dbLogPath) {
        this.dbLogPath = dbLogPath;
    }

    @Override
    public int getDbCacheSize() {
        return dbCacheSize;
    }

    @JsonProperty
    @Parameter(names = {"--db-cache-size"}, description = DbConfig.Descriptions.DB_CACHE_SIZE)
    protected void setDbCacheSize(int dbCacheSize) {
        this.dbCacheSize = dbCacheSize;
    }

    @Override
    public String getMainDb() {
        return mainDb;
    }

    @JsonProperty
    @Parameter(names = {"--db"}, description = DbConfig.Descriptions.MAIN_DB)
    protected void setMainDb(String mainDb) {
        this.mainDb = mainDb;
    }

    @Override
    public boolean isRevalidate() {
        return revalidate;
    }

    @JsonProperty
    @Parameter(names = {"--revalidate"}, description = DbConfig.Descriptions.REVALIDATE, arity = 1)
    protected void setRevalidate(boolean revalidate) {
        this.revalidate = revalidate;
    }

    @Override
    public boolean isRescanDb() {
        return rescanDb;
    }

    @JsonProperty
    @Parameter(names = {"--rescan"}, description = DbConfig.Descriptions.RESCAN_DB, arity = 1)
    protected void setRescanDb(boolean rescanDb) {
        this.rescanDb = rescanDb;
    }

    @Override
    public int getMwm() {
        return Defaults.MWM;
    }

    @Override
    public int getTransactionPacketSize() {
        return Defaults.PACKET_SIZE;
    }

    @Override
    public int getRequestHashSize() {
        return Defaults.REQ_HASH_SIZE;
    }

    @Override
    public double getpReplyRandomTip() {
        return pReplyRandomTip;
    }

    @JsonProperty
    @Parameter(names = {"--p-reply-random"}, description = ProtocolConfig.Descriptions.P_REPLY_RANDOM_TIP)
    protected void setpReplyRandomTip(double pReplyRandomTip) {
        this.pReplyRandomTip = pReplyRandomTip;
    }

    @Override
    public double getpDropTransaction() {
        return pDropTransaction;
    }

    @JsonProperty
    @Parameter(names = {"--p-drop-transaction"}, description = ProtocolConfig.Descriptions.P_DROP_TRANSACTION)
    protected void setpDropTransaction(double pDropTransaction) {
        this.pDropTransaction = pDropTransaction;
    }

    @Override
    public double getpSelectMilestoneChild() {
        return pSelectMilestoneChild;
    }

    @JsonProperty
    @Parameter(names = {"--p-select-milestone"}, description = ProtocolConfig.Descriptions.P_SELECT_MILESTONE)
    protected void setpSelectMilestoneChild(double pSelectMilestoneChild) {
        this.pSelectMilestoneChild = pSelectMilestoneChild;
    }

    @Override
    public double getpSendMilestone() {
        return pSendMilestone;
    }

    @JsonProperty
    @Parameter(names = {"--p-send-milestone"}, description = ProtocolConfig.Descriptions.P_SEND_MILESTONE)
    protected void setpSendMilestone(double pSendMilestone) {
        this.pSendMilestone = pSendMilestone;
    }

    @Override
    public double getpPropagateRequest() {
        return pPropagateRequest;
    }

    @JsonProperty
    @Parameter(names = {"--p-propagate-request"}, description = ProtocolConfig.Descriptions.P_PROPAGATE_REQUEST)
    protected void setpPropagateRequest(double pPropagateRequest) {
        this.pPropagateRequest = pPropagateRequest;
    }

    @Override
    public boolean getLocalSnapshotsEnabled() {
        return this.localSnapshotsEnabled;
    }

    @JsonProperty
    @Parameter(names = {"--local-snapshots-enabled"}, description = SnapshotConfig.Descriptions.LOCAL_SNAPSHOTS_ENABLED,
            arity = 1)
    protected void setLocalSnapshotsEnabled(boolean localSnapshotsEnabled) {
        this.localSnapshotsEnabled = localSnapshotsEnabled;
    }

    @Override
    public boolean getLocalSnapshotsPruningEnabled() {
        return this.localSnapshotsEnabled && this.localSnapshotsPruningEnabled;
    }

    @JsonProperty
    @Parameter(names = {"--local-snapshots-pruning-enabled"}, description =
            SnapshotConfig.Descriptions.LOCAL_SNAPSHOTS_PRUNING_ENABLED, arity = 1)
    protected void setLocalSnapshotsPruningEnabled(boolean localSnapshotsPruningEnabled) {
        this.localSnapshotsPruningEnabled = localSnapshotsPruningEnabled;
    }

    @Override
    public int getLocalSnapshotsPruningDelay() {
        return this.localSnapshotsPruningDelay;
    }

    @JsonProperty
    @Parameter(names = {"--local-snapshots-pruning-delay"}, description =
            SnapshotConfig.Descriptions.LOCAL_SNAPSHOTS_PRUNING_DELAY)
    protected void setLocalSnapshotsPruningDelay(int localSnapshotsPruningDelay) {
        if (localSnapshotsPruningDelay < Defaults.LOCAL_SNAPSHOTS_PRUNING_DELAY_MIN) {
            throw new ParameterException("LOCAL_SNAPSHOTS_PRUNING_DELAY should be at least "
                    + Defaults.LOCAL_SNAPSHOTS_PRUNING_DELAY_MIN
                    + "(found " + localSnapshotsPruningDelay +")");
        }

        this.localSnapshotsPruningDelay = localSnapshotsPruningDelay;
    }

    @Override
    public int getLocalSnapshotsIntervalSynced() {
        return this.localSnapshotsIntervalSynced;
    }

    @JsonProperty
    @Parameter(names = {"--local-snapshots-interval-synced"}, description =
            SnapshotConfig.Descriptions.LOCAL_SNAPSHOTS_INTERVAL_SYNCED)
    protected void setLocalSnapshotsIntervalSynced(int localSnapshotsIntervalSynced) {
        if (localSnapshotsIntervalSynced < 1) {
            throw new ParameterException("LOCAL_SNAPSHOTS_INTERVAL_SYNCED should be at least 1 (found " +
                    localSnapshotsIntervalSynced + ")");
        }

        this.localSnapshotsIntervalSynced = localSnapshotsIntervalSynced;
    }

    @Override
    public int getLocalSnapshotsIntervalUnsynced() {
        return this.localSnapshotsIntervalUnsynced;
    }

    @JsonProperty
    @Parameter(names = {"--local-snapshots-interval-unsynced"}, description =
            SnapshotConfig.Descriptions.LOCAL_SNAPSHOTS_INTERVAL_UNSYNCED)
    protected void setLocalSnapshotsIntervalUnsynced(int localSnapshotsIntervalUnsynced) {
        if (localSnapshotsIntervalUnsynced < 1) {
            throw new ParameterException("LOCAL_SNAPSHOTS_INTERVAL_UNSYNCED should be at least 1 (found " +
                    localSnapshotsIntervalUnsynced + ")");
        }

        this.localSnapshotsIntervalUnsynced = localSnapshotsIntervalUnsynced;
    }

    @Override
    public int getLocalSnapshotsDepth() {
        return this.localSnapshotsDepth;
    }

    @JsonProperty
    @Parameter(names = {"--local-snapshots-depth"}, description = SnapshotConfig.Descriptions.LOCAL_SNAPSHOTS_DEPTH)
    protected void setLocalSnapshotsDepth(int localSnapshotsDepth) {
        if (localSnapshotsDepth < Defaults.LOCAL_SNAPSHOTS_DEPTH_MIN) {
            throw new ParameterException("LOCAL_SNAPSHOTS_DEPTH should be at least "
                    + Defaults.LOCAL_SNAPSHOTS_DEPTH_MIN
                    + "(found " + localSnapshotsDepth + ")");
        }

        this.localSnapshotsDepth = localSnapshotsDepth;
    }

    @Override
    public String getLocalSnapshotsBasePath() {
        return this.localSnapshotsBasePath;
    }

    @JsonProperty
    @Parameter(names = {"--local-snapshots-base-path"}, description =
            SnapshotConfig.Descriptions.LOCAL_SNAPSHOTS_BASE_PATH)
    protected void setLocalSnapshotsBasePath(String localSnapshotsBasePath) {
        this.localSnapshotsBasePath = localSnapshotsBasePath;
    }

    @Override
    public long getSnapshotTime() {
        return Defaults.GLOBAL_SNAPSHOT_TIME;
    }

    @Override
    public String getSnapshotFile() {
        return Defaults.SNAPSHOT_FILE;
    }

    @Override
    public String getSnapshotSignatureFile() {
        return Defaults.SNAPSHOT_SIG_FILE;
    }

    @Override
    public String getPreviousEpochSpentAddressesFiles() {
        return Defaults.PREVIOUS_EPOCHS_SPENT_ADDRESSES_TXT;
    }

    @Override
    public int getMilestoneStartIndex() {
        return Defaults.MILESTONE_START_INDEX;
    }

    @Override
    public int getMaxMilestoneIndex() {
        return Defaults.MAX_MILESTONE_INDEX;
    }

    @Override
    public int getNumberOfKeysInMilestone() {
        return Defaults.NUM_KEYS_IN_MILESTONE;
    }

    @Override
    public String getSpentAddressesDbPath() {
        return spentAddressesDbPath;
    }

    @JsonProperty
    @Parameter(names = {"--spent-addresses-db-path"}, description = SnapshotConfig.Descriptions.SPENT_ADDRESSES_DB_PATH)
    protected void setSpentAddressesDbPath(String spentAddressesDbPath) {
        this.spentAddressesDbPath = spentAddressesDbPath;
    }

    @Override
    public String getSpentAddressesDbLogPath() {
        return spentAddressesDbLogPath;
    }

    @JsonProperty
    @Parameter(names = {"--spent-addresses-db-log-path"}, description = SnapshotConfig.Descriptions.SPENT_ADDRESSES_DB_LOG_PATH)
    protected void setSpentAddressesDbLogPath(String spentAddressesDbLogPath) {
        this.spentAddressesDbLogPath = spentAddressesDbLogPath;
    }

    /**
     * Checks if ZMQ is enabled.
     * @return true if zmqEnableTcp or zmqEnableIpc is set.
     */
    @Override
    public boolean isZmqEnabled() {
        return zmqEnableTcp || zmqEnableIpc;
    }

    /**
     * Activates ZMQ to listen on TCP and IPC.
     * @deprecated Use {@link #setZmqEnableTcp(boolean) and/or {@link #setZmqEnableIpc(boolean)}} instead.
     * @param zmqEnabled true if ZMQ should listen in TCP and IPC.
     */
    @Deprecated
    @JsonProperty
    @Parameter(names = "--zmq-enabled", description = ZMQConfig.Descriptions.ZMQ_ENABLED, arity = 1)
    protected void setZmqEnabled(boolean zmqEnabled) {
        this.zmqEnableTcp = zmqEnabled;
        this.zmqEnableIpc = zmqEnabled;
    }

    @Override
    public boolean isZmqEnableTcp() {
        return zmqEnableTcp;
    }

    @JsonProperty
    @Parameter(names = "--zmq-enable-tcp", description = ZMQConfig.Descriptions.ZMQ_ENABLE_TCP, arity = 1)
    public void setZmqEnableTcp(boolean zmqEnableTcp) {
        this.zmqEnableTcp = zmqEnableTcp;
    }

    @Override
    public boolean isZmqEnableIpc() {
        return zmqEnableIpc;
    }

    @JsonProperty
    @Parameter(names = "--zmq-enable-ipc", description = ZMQConfig.Descriptions.ZMQ_ENABLE_IPC, arity = 1)
    public void setZmqEnableIpc(boolean zmqEnableIpc) {
        this.zmqEnableIpc = zmqEnableIpc;
    }

    @Override
    public int getZmqPort() {
        return zmqPort;
    }

    @JsonProperty
    @Parameter(names = "--zmq-port", description = ZMQConfig.Descriptions.ZMQ_PORT)
    protected void setZmqPort(int zmqPort) {
        this.zmqPort = zmqPort;
        this.zmqEnableTcp = true;
    }

    @Override
    public int getZmqThreads() {
        return zmqThreads;
    }

    @JsonProperty
    @Parameter(names = "--zmq-threads", description = ZMQConfig.Descriptions.ZMQ_THREADS)
    protected void setZmqThreads(int zmqThreads) {
        this.zmqThreads = zmqThreads;
    }

    @Override
    public String getZmqIpc() {
        return zmqIpc;
    }

    @JsonProperty
    @Parameter(names = "--zmq-ipc", description = ZMQConfig.Descriptions.ZMQ_IPC)
    protected void setZmqIpc(String zmqIpc) {
        this.zmqIpc = zmqIpc;
        this.zmqEnableIpc = true;
    }

    @Override
    public int getqSizeNode() {
        return qSizeNode;
    }

    @JsonProperty
    @Parameter(names = "--queue-size", description = NetworkConfig.Descriptions.Q_SIZE_NODE)
    protected void setqSizeNode(int qSizeNode) {
        this.qSizeNode = qSizeNode;
    }

    @Override
    public double getpDropCacheEntry() {
        return pDropCacheEntry;
    }

    @JsonProperty
    @Parameter(names = "--p-drop-cache", description = NetworkConfig.Descriptions.P_DROP_CACHE_ENTRY)
    protected void setpDropCacheEntry(double pDropCacheEntry) {
        this.pDropCacheEntry = pDropCacheEntry;
    }

    @Override
    public int getCacheSizeBytes() {
        return cacheSizeBytes;
    }

    @JsonProperty
    @Parameter(names = "--cache-size", description = NetworkConfig.Descriptions.CACHE_SIZE_BYTES)
    protected void setCacheSizeBytes(int cacheSizeBytes) {
        this.cacheSizeBytes = cacheSizeBytes;
    }

    @Override
    public Hash getCoordinator() {
        return Defaults.COORDINATOR_ADDRESS;
    }

    @Override
    public int getCoordinatorSecurityLevel() {
        return Defaults.COORDINATOR_SECURITY_LEVEL;
    }

    @Override
    public SpongeFactory.Mode getCoordinatorSignatureMode() {
        return Defaults.COORDINATOR_SIGNATURE_MODE;
    }

    @Override
    public boolean isDontValidateTestnetMilestoneSig() {
        return false;
    }

    @Override
    public int getMaxDepth() {
        return maxDepth;
    }

    @JsonProperty
    @Parameter(names = "--max-depth", description = TipSelConfig.Descriptions.MAX_DEPTH)
    protected void setMaxDepth(int maxDepth) {
        this.maxDepth = maxDepth;
    }

    @Override
    public double getAlpha() {
        return alpha;
    }

    @JsonProperty("TIPSELECTION_ALPHA")
    @Parameter(names = "--alpha", description = TipSelConfig.Descriptions.ALPHA)
    protected void setAlpha(double alpha) {
        this.alpha = alpha;
    }

    @Override
    public int getTipSelectionTimeoutSec() {
        return tipSelectionTimeoutSec;
    }

    @JsonProperty
    @Parameter(names = "--tip-selection-timeout-sec", description = TipSelConfig.Descriptions.TIP_SELECTION_TIMEOUT_SEC)
    protected void setTipSelectionTimeoutSec(int tipSelectionTimeoutSec) {
        this.tipSelectionTimeoutSec = tipSelectionTimeoutSec;
    }

    @Override
    public boolean isTipSolidifierEnabled() {
        return tipSolidifierEnabled;
    }

    @JsonProperty
<<<<<<< HEAD
    @Parameter(names = "--tip-solidifier", description = SolidificationConfig.Descriptions.TIP_SOLIDIFIER, arity = 1)
=======
    @Parameter(names = "--tip-solidifier", description = SolidificationConfig.Descriptions.TIP_SOLIDIFIER,
        arity = 1)
>>>>>>> 62306f69
    protected void setTipSolidifierEnabled(boolean tipSolidifierEnabled) {
        this.tipSolidifierEnabled = tipSolidifierEnabled;
    }

    @Override
    public int getBelowMaxDepthTransactionLimit() {
        return maxAnalyzedTransactions;
    }

    @JsonProperty
    @Parameter(names = "--max-analyzed-transactions", 
        description = TipSelConfig.Descriptions.BELOW_MAX_DEPTH_TRANSACTION_LIMIT)
    protected void setBelowMaxDepthTransactionLimit(int maxAnalyzedTransactions) {
        this.maxAnalyzedTransactions = maxAnalyzedTransactions;
    }

    @Override
    public int getPowThreads() {
        return powThreads;
    }

    @JsonProperty
    @Parameter(names = "--pow-threads", description = PearlDiverConfig.Descriptions.POW_THREADS)
    protected void setPowThreads(int powThreads) {
        this.powThreads = powThreads;
    }

    /**
     * Represents the default values primarily used by the {@link BaseIotaConfig} field initialisation.
     */
    public interface Defaults {
        //API
        int API_PORT = 14265;
        String API_HOST = "localhost";
        List<String> REMOTE_LIMIT_API = IotaUtils.createImmutableList("addNeighbors", "getNeighbors", "removeNeighbors", "attachToTangle", "interruptAttachingToTangle");
        InetAddress REMOTE_LIMIT_API_DEFAULT_HOST = InetAddress.getLoopbackAddress();
        List<InetAddress> REMOTE_LIMIT_API_HOSTS = IotaUtils.createImmutableList(REMOTE_LIMIT_API_DEFAULT_HOST);
        int MAX_FIND_TRANSACTIONS = 100_000;
        int MAX_REQUESTS_LIST = 1_000;
        int MAX_GET_TRYTES = 10_000;
        int MAX_BODY_LENGTH = 1_000_000;
        String REMOTE_AUTH = "";

        //Network
        String NEIGHBORING_SOCKET_ADDRESS = "0.0.0.0";
        int NEIGHBORING_SOCKET_PORT = 15600;
        int RECONNECT_ATTEMPT_INTERVAL_SECONDS = 60;
        boolean AUTO_TETHERING_ENABLED = false;

        int PRE_PROCESS_SLEEP_MILLISEC = 0;

        double P_REMOVE_REQUEST = 0.01d;
        int SEND_LIMIT = -1;
        int MAX_NEIGHBORS = 5;
        boolean DNS_REFRESHER_ENABLED = true;
        boolean DNS_RESOLUTION_ENABLED = true;

        //ixi
        String IXI_DIR = "ixi";

        //DB
        String DB_PATH = "mainnetdb";
        String DB_LOG_PATH = "mainnet.log";
        int DB_CACHE_SIZE = 100_000;
        String ROCKS_DB = "rocksdb";
        boolean REVALIDATE = false;
        boolean RESCAN_DB = false;

        //Protocol
        double P_REPLY_RANDOM_TIP = 0.66d;
        double P_DROP_TRANSACTION = 0d;
        double P_SELECT_MILESTONE_CHILD = 0.7d;
        double P_SEND_MILESTONE = 0.02d;
        double P_PROPAGATE_REQUEST = 0.01d;
        int MWM = 14;
        int PACKET_SIZE = 1650;
        int REQ_HASH_SIZE = 46;
        int QUEUE_SIZE = 1_000;
        double P_DROP_CACHE_ENTRY = 0.02d;
        int CACHE_SIZE_BYTES = 150_000;


        //Zmq
        int ZMQ_THREADS = 1;
        boolean ZMQ_ENABLE_IPC = false;
        String ZMQ_IPC = "ipc://iri";
        boolean ZMQ_ENABLE_TCP = false;
        int ZMQ_PORT = 5556;

        //TipSel
        int MAX_DEPTH = 15;
        double ALPHA = 0.001d;
        int TIP_SELECTION_TIMEOUT_SEC = 60;

        //Tip solidification
        boolean TIP_SOLIDIFIER_ENABLED = false;

        //PearlDiver
        int POW_THREADS = 0;

        //Coo
        Hash COORDINATOR_ADDRESS = HashFactory.ADDRESS.create(
                        "EQSAUZXULTTYZCLNJNTXQTQHOMOFZERHTCGTXOLTVAHKSA9OGAZDEKECURBRIXIJWNPFCQIOVFVVXJVD9");
        int COORDINATOR_SECURITY_LEVEL = 2;
        SpongeFactory.Mode COORDINATOR_SIGNATURE_MODE = SpongeFactory.Mode.KERL;
        int NUM_KEYS_IN_MILESTONE = 23;
        int MAX_MILESTONE_INDEX = 1 << NUM_KEYS_IN_MILESTONE;

        //Snapshot
        boolean LOCAL_SNAPSHOTS_ENABLED = true;
        boolean LOCAL_SNAPSHOTS_PRUNING_ENABLED = false;

        int LOCAL_SNAPSHOTS_PRUNING_DELAY = 40000;
        int LOCAL_SNAPSHOTS_PRUNING_DELAY_MIN = 10;
        int LOCAL_SNAPSHOTS_INTERVAL_SYNCED = 10;
        int LOCAL_SNAPSHOTS_INTERVAL_UNSYNCED = 1000;
        int LOCAL_SNAPSHOTS_DEPTH = 100;
        int LOCAL_SNAPSHOTS_DEPTH_MIN = 100;
        String SPENT_ADDRESSES_DB_PATH = "spent-addresses-db";
        String SPENT_ADDRESSES_DB_LOG_PATH = "spent-addresses-log";

        String LOCAL_SNAPSHOTS_BASE_PATH = "mainnet";
        String SNAPSHOT_FILE = "/snapshotMainnet.txt";
        String SNAPSHOT_SIG_FILE = "/snapshotMainnet.sig";
        String PREVIOUS_EPOCHS_SPENT_ADDRESSES_TXT =
                "/previousEpochsSpentAddresses1.txt /previousEpochsSpentAddresses2.txt " +
                        "/previousEpochsSpentAddresses3.txt";
        long GLOBAL_SNAPSHOT_TIME = 1554904800;
        int MILESTONE_START_INDEX = 1050000;
        int MAX_ANALYZED_TXS = 20_000;

    }
}<|MERGE_RESOLUTION|>--- conflicted
+++ resolved
@@ -883,12 +883,8 @@
     }
 
     @JsonProperty
-<<<<<<< HEAD
-    @Parameter(names = "--tip-solidifier", description = SolidificationConfig.Descriptions.TIP_SOLIDIFIER, arity = 1)
-=======
     @Parameter(names = "--tip-solidifier", description = SolidificationConfig.Descriptions.TIP_SOLIDIFIER,
         arity = 1)
->>>>>>> 62306f69
     protected void setTipSolidifierEnabled(boolean tipSolidifierEnabled) {
         this.tipSolidifierEnabled = tipSolidifierEnabled;
     }
