package com.iota.iri.conf;

import com.beust.jcommander.JCommander;
import com.beust.jcommander.Parameter;
import com.beust.jcommander.ParameterException;
import com.fasterxml.jackson.annotation.JsonIgnore;
import com.fasterxml.jackson.annotation.JsonProperty;
import com.iota.iri.crypto.SpongeFactory;
import com.iota.iri.model.Hash;
import com.iota.iri.model.HashFactory;
import com.iota.iri.utils.IotaUtils;
import org.apache.commons.lang3.ArrayUtils;

import java.net.InetAddress;
import java.net.UnknownHostException;
import java.util.ArrayList;
import java.util.Collections;
import java.util.List;
import java.util.stream.Collectors;

/**
  Note: the fields in this class are being deserialized from Jackson so they must follow Java Bean convention.
  Meaning that every field must have a getter that is prefixed with `get` unless it is a boolean and then it should be
  prefixed with `is`.
 */
public abstract class BaseIotaConfig implements IotaConfig {

    public static final String SPLIT_STRING_TO_LIST_REGEX = ",| ";

    private boolean help;
    private boolean testnet = false;

    //API
    protected int port = Defaults.API_PORT;
    protected String apiHost = Defaults.API_HOST;
    protected List<String> remoteLimitApi = Defaults.REMOTE_LIMIT_API;
    protected List<InetAddress> remoteTrustedApiHosts = Defaults.REMOTE_LIMIT_API_HOSTS;
    protected int maxFindTransactions = Defaults.MAX_FIND_TRANSACTIONS;
    protected int maxRequestsList = Defaults.MAX_REQUESTS_LIST;
    protected int maxGetTrytes = Defaults.MAX_GET_TRYTES;
    protected int maxBodyLength = Defaults.MAX_BODY_LENGTH;
    protected String remoteAuth = Defaults.REMOTE_AUTH;

    //We don't have a REMOTE config but we have a remote flag. We must add a field for JCommander
    private boolean remote;

    //Network
    protected String neighboringSocketAddress = Defaults.NEIGHBORING_SOCKET_ADDRESS;
    protected int neighboringSocketPort = Defaults.NEIGHBORING_SOCKET_PORT;
    protected int reconnectAttemptIntervalSeconds = Defaults.RECONNECT_ATTEMPT_INTERVAL_SECONDS;
    protected boolean autoTetheringEnabled = Defaults.AUTO_TETHERING_ENABLED;

    protected int preProcessSleepMillisec = Defaults.PRE_PROCESS_SLEEP_MILLISEC;

    protected double pRemoveRequest = Defaults.P_REMOVE_REQUEST;
    protected double pDropCacheEntry = Defaults.P_DROP_CACHE_ENTRY;
    protected int sendLimit = Defaults.SEND_LIMIT;
    protected int maxNeighbors = Defaults.MAX_NEIGHBORS;
    protected boolean dnsRefresherEnabled = Defaults.DNS_REFRESHER_ENABLED;
    protected boolean dnsResolutionEnabled = Defaults.DNS_RESOLUTION_ENABLED;
    protected List<String> neighbors = new ArrayList<>();

    //IXI
    protected String ixiDir = Defaults.IXI_DIR;

    //DB
    protected String dbPath = Defaults.DB_PATH;
    protected String dbLogPath = Defaults.DB_LOG_PATH;
    protected int dbCacheSize = Defaults.DB_CACHE_SIZE; //KB
    protected String mainDb = Defaults.ROCKS_DB;
    protected boolean revalidate = Defaults.REVALIDATE;
    protected boolean rescanDb = Defaults.RESCAN_DB;

    //Protocol
    protected double pReplyRandomTip = Defaults.P_REPLY_RANDOM_TIP;
    protected double pDropTransaction = Defaults.P_DROP_TRANSACTION;
    protected double pSelectMilestoneChild = Defaults.P_SELECT_MILESTONE_CHILD;
    protected double pSendMilestone = Defaults.P_SEND_MILESTONE;
    protected double pPropagateRequest = Defaults.P_PROPAGATE_REQUEST;

    //ZMQ
    protected boolean zmqEnableTcp = Defaults.ZMQ_ENABLE_TCP;
    protected boolean zmqEnableIpc = Defaults.ZMQ_ENABLE_IPC;
    protected int zmqPort = Defaults.ZMQ_PORT;
    protected int zmqThreads = Defaults.ZMQ_THREADS;
    protected String zmqIpc = Defaults.ZMQ_IPC;
    protected int qSizeNode = Defaults.QUEUE_SIZE;
    protected int cacheSizeBytes = Defaults.CACHE_SIZE_BYTES;
    /**
     * @deprecated This field was replaced by {@link #zmqEnableTcp} and {@link #zmqEnableIpc}. It is only needed
     * for backward compatibility to --zmq-enabled parameter with JCommander.
     */
    @Deprecated
    private boolean zmqEnabled;

    //Tip Selection
    protected int maxDepth = Defaults.MAX_DEPTH;
    protected double alpha = Defaults.ALPHA;
    protected int tipSelectionTimeoutSec = Defaults.TIP_SELECTION_TIMEOUT_SEC;
    private int maxAnalyzedTransactions = Defaults.MAX_ANALYZED_TXS;

    //Tip Solidification
    protected boolean tipSolidifierEnabled = Defaults.TIP_SOLIDIFIER_ENABLED;
    protected int solidifierDepth = Defaults.SOLIDIFIER_DEPTH;
    protected int solidifierIntervalMillisec = Defaults.SOLIDIFIER_INTERVAL_MILLISEC;

    //PearlDiver
    protected int powThreads = Defaults.POW_THREADS;

    //Snapshot
    protected boolean localSnapshotsEnabled = Defaults.LOCAL_SNAPSHOTS_ENABLED;
    protected boolean localSnapshotsPruningEnabled = Defaults.LOCAL_SNAPSHOTS_PRUNING_ENABLED;
    protected int localSnapshotsPruningDelay = Defaults.LOCAL_SNAPSHOTS_PRUNING_DELAY;
    protected int localSnapshotsIntervalSynced = Defaults.LOCAL_SNAPSHOTS_INTERVAL_SYNCED;
    protected int localSnapshotsIntervalUnsynced = Defaults.LOCAL_SNAPSHOTS_INTERVAL_UNSYNCED;
    protected int localSnapshotsDepth = Defaults.LOCAL_SNAPSHOTS_DEPTH;
    protected String localSnapshotsBasePath = Defaults.LOCAL_SNAPSHOTS_BASE_PATH;
    protected String spentAddressesDbPath = Defaults.SPENT_ADDRESSES_DB_PATH;
    protected String spentAddressesDbLogPath = Defaults.SPENT_ADDRESSES_DB_LOG_PATH;

    public BaseIotaConfig() {
        //empty constructor
    }

    @Override
    public JCommander parseConfigFromArgs(String[] args) throws ParameterException {
        //One can invoke help via INI file (feature/bug) so we always create JCommander even if args is empty
        JCommander jCommander = JCommander.newBuilder()
                .addObject(this)
                //This is in order to enable the `--conf` option
                .acceptUnknownOptions(true)
                .allowParameterOverwriting(true)
                //This is the first line of JCommander Usage
                .programName("java -jar iri-" + IotaUtils.getIriVersion() + ".jar")
                .build();
        if (ArrayUtils.isNotEmpty(args)) {
            jCommander.parse(args);
        }
        return jCommander;
    }

    @Override
    public boolean isHelp() {
        return help;
    }

    @Override
    public boolean isTestnet() {
        return testnet;
    }

    @JsonIgnore
    @Parameter(names = {Config.TESTNET_FLAG}, description = Config.Descriptions.TESTNET, arity = 1)
    protected void setTestnet(boolean testnet) {
        this.testnet = testnet;
    }

    @JsonProperty
    @Parameter(names = {"--help", "-h"}, help = true, hidden = true)
    public void setHelp(boolean help) {
        this.help = help;
    }

    @Override
    public int getPort() {
        return port;
    }

    @JsonProperty
    @Parameter(names = {"--port", "-p"}, description = APIConfig.Descriptions.PORT)
    public void setPort(int port) {
        this.port = port;
    }

    @Override
    public String getApiHost() {
        if (remote) {
            return "0.0.0.0";
        }

        return apiHost;
    }

    @JsonProperty
    @Parameter(names = {"--api-host"}, description = APIConfig.Descriptions.API_HOST)
    protected void setApiHost(String apiHost) {
        this.apiHost = apiHost;
    }

    @JsonIgnore
    @Parameter(names = {"--remote"}, description = APIConfig.Descriptions.REMOTE, arity = 1)
    protected void setRemote(boolean remote) {
        this.remote = remote;
    }

    @Override
    public List<String> getRemoteLimitApi() {
        return remoteLimitApi;
    }

    @JsonProperty
    @Parameter(names = {"--remote-limit-api"}, description = APIConfig.Descriptions.REMOTE_LIMIT_API)
    protected void setRemoteLimitApi(String remoteLimitApi) {
        this.remoteLimitApi = IotaUtils.splitStringToImmutableList(remoteLimitApi, SPLIT_STRING_TO_LIST_REGEX);
    }

    @Override
    public List<InetAddress> getRemoteTrustedApiHosts() {
        return remoteTrustedApiHosts;
    }

    @JsonProperty
    @Parameter(names = {"--remote-trusted-api-hosts"}, description = APIConfig.Descriptions.REMOTE_TRUSTED_API_HOSTS)
    public void setRemoteTrustedApiHosts(String remoteTrustedApiHosts) {
        List<String> addresses = IotaUtils.splitStringToImmutableList(remoteTrustedApiHosts, SPLIT_STRING_TO_LIST_REGEX);
        List<InetAddress> inetAddresses = addresses.stream().map(host -> {
            try {
                return InetAddress.getByName(host.trim());
            } catch (UnknownHostException e) {
                throw new ParameterException("Invalid value for --remote-trusted-api-hosts address: ", e);
            }
        }).collect(Collectors.toList());

        // always make sure that localhost exists as trusted host
        if(!inetAddresses.contains(Defaults.REMOTE_LIMIT_API_DEFAULT_HOST)) {
            inetAddresses.add(Defaults.REMOTE_LIMIT_API_DEFAULT_HOST);
        }
        this.remoteTrustedApiHosts = Collections.unmodifiableList(inetAddresses);
    }

    @Override
    public int getMaxFindTransactions() {
        return maxFindTransactions;
    }

    @JsonProperty
    @Parameter(names = {"--max-find-transactions"}, description = APIConfig.Descriptions.MAX_FIND_TRANSACTIONS)
    protected void setMaxFindTransactions(int maxFindTransactions) {
        this.maxFindTransactions = maxFindTransactions;
    }

    @Override
    public int getMaxRequestsList() {
        return maxRequestsList;
    }

    @JsonProperty
    @Parameter(names = {"--max-requests-list"}, description = APIConfig.Descriptions.MAX_REQUESTS_LIST)
    protected void setMaxRequestsList(int maxRequestsList) {
        this.maxRequestsList = maxRequestsList;
    }

    @Override
    public int getMaxGetTrytes() {
        return maxGetTrytes;
    }

    @JsonProperty
    @Parameter(names = {"--max-get-trytes"}, description = APIConfig.Descriptions.MAX_GET_TRYTES)
    protected void setMaxGetTrytes(int maxGetTrytes) {
        this.maxGetTrytes = maxGetTrytes;
    }

    @Override
    public int getMaxBodyLength() {
        return maxBodyLength;
    }

    @JsonProperty
    @Parameter(names = {"--max-body-length"}, description = APIConfig.Descriptions.MAX_BODY_LENGTH)
    protected void setMaxBodyLength(int maxBodyLength) {
        this.maxBodyLength = maxBodyLength;
    }

    @Override
    public String getRemoteAuth() {
        return remoteAuth;
    }

    @JsonProperty
    @Parameter(names = {"--remote-auth"}, description = APIConfig.Descriptions.REMOTE_AUTH)
    protected void setRemoteAuth(String remoteAuth) {
        this.remoteAuth = remoteAuth;
    }

    @JsonProperty
    @Parameter(names = {"--neighboring-socket-address"}, description = NetworkConfig.Descriptions.NEIGHBORING_SOCKET_ADDRESS)
    public void setNeighboringSocketAddress(String neighboringSocketAddress) {
        this.neighboringSocketAddress = neighboringSocketAddress;
    }

    @Override
    public String getNeighboringSocketAddress() {
        return neighboringSocketAddress;
    }

    @JsonProperty
    @Parameter(names = {"--neighboring-socket-port"}, description = NetworkConfig.Descriptions.NEIGHBORING_SOCKET_PORT)
    public void setNeighboringSocketPort(int neighboringSocketPort) {
        this.neighboringSocketPort = neighboringSocketPort;
    }

    @Override
    public int getNeighboringSocketPort() {
        return neighboringSocketPort;
    }

    @Override
    public int getReconnectAttemptIntervalSeconds() {
        return reconnectAttemptIntervalSeconds;
    }

    @JsonProperty
    @Parameter(names = {"--reconnect-attempt-interval-seconds"}, description = NetworkConfig.Descriptions.RECONNECT_ATTEMPT_INTERVAL_SECONDS)
    protected void setReconnectAttemptIntervalSeconds(int reconnectAttemptIntervalSeconds) {
        this.reconnectAttemptIntervalSeconds = reconnectAttemptIntervalSeconds;
    }

    @Override
    public int getPreProcessSleepMillisec() {
        return preProcessSleepMillisec;
    }

    @JsonProperty
    @Parameter(names = {"--pre-process-sleep-ms"}, description = NetworkConfig.Descriptions.PRE_PROCESS_SLEEP_MILLISEC)
    protected void setPreProcessSleepMillisec(int preProcessSleepMillisec) {
        this.preProcessSleepMillisec = preProcessSleepMillisec;
    }

    @Override
    public boolean isAutoTetheringEnabled() {
        return autoTetheringEnabled;
    }

    @JsonProperty
    @Parameter(names = {"--auto-tethering"}, description = NetworkConfig.Descriptions.AUTO_TETHERING_ENABLED)
    protected void setAutoTetheringEnabled(boolean autoTetheringEnabled) {
        this.autoTetheringEnabled = autoTetheringEnabled;
    }

    @Override
    public double getpRemoveRequest() {
        return pRemoveRequest;
    }

    @JsonProperty
    @Parameter(names = {"--p-remove-request"}, description = NetworkConfig.Descriptions.P_REMOVE_REQUEST)
    protected void setpRemoveRequest(double pRemoveRequest) {
        this.pRemoveRequest = pRemoveRequest;
    }

    @Override
    public int getSendLimit() {
        return sendLimit;
    }

    @JsonProperty
    @Parameter(names = {"--send-limit"}, description = NetworkConfig.Descriptions.SEND_LIMIT)
    protected void setSendLimit(int sendLimit) {
        this.sendLimit = sendLimit;
    }

    @Override
    public int getMaxNeighbors() {
        return maxNeighbors;
    }

    @JsonProperty
    @Parameter(names = {"--max-neighbors"}, description = NetworkConfig.Descriptions.MAX_NEIGHBORS)
    protected void setMaxNeighbors(int maxNeighbors) {
        this.maxNeighbors = maxNeighbors;
    }

    @Override
    public boolean isDnsRefresherEnabled() {
        return dnsRefresherEnabled;
    }

    @JsonProperty
    @Parameter(names = {"--dns-refresher"}, description = NetworkConfig.Descriptions.DNS_REFRESHER_ENABLED, arity = 1)
    protected void setDnsRefresherEnabled(boolean dnsRefresherEnabled) {
        this.dnsRefresherEnabled = dnsRefresherEnabled;
    }

    @Override
    public boolean isDnsResolutionEnabled() {
        return dnsResolutionEnabled;
    }

    @JsonProperty
    @Parameter(names = {"--dns-resolution"}, description = NetworkConfig.Descriptions.DNS_RESOLUTION_ENABLED, arity = 1)
    protected void setDnsResolutionEnabled(boolean dnsResolutionEnabled) {
        this.dnsResolutionEnabled = dnsResolutionEnabled;
    }

    @Override
    public List<String> getNeighbors() {
        return neighbors;
    }

    @JsonProperty
    @Parameter(names = {"-n", "--neighbors"}, description = NetworkConfig.Descriptions.NEIGHBORS)
    protected void setNeighbors(String neighbors) {
        this.neighbors = IotaUtils.splitStringToImmutableList(neighbors, SPLIT_STRING_TO_LIST_REGEX);
    }

    @Override
    public String getIxiDir() {
        return ixiDir;
    }

    @JsonProperty
    @Parameter(names = {"--ixi-dir"}, description = IXIConfig.Descriptions.IXI_DIR)
    protected void setIxiDir(String ixiDir) {
        this.ixiDir = ixiDir;
    }

    @Override
    public String getDbPath() {
        return dbPath;
    }

    @JsonProperty
    @Parameter(names = {"--db-path"}, description = DbConfig.Descriptions.DB_PATH)
    protected void setDbPath(String dbPath) {
        this.dbPath = dbPath;
    }

    @Override
    public String getDbLogPath() {
        return dbLogPath;
    }

    @JsonProperty
    @Parameter(names = {"--db-log-path"}, description = DbConfig.Descriptions.DB_LOG_PATH)
    protected void setDbLogPath(String dbLogPath) {
        this.dbLogPath = dbLogPath;
    }

    @Override
    public int getDbCacheSize() {
        return dbCacheSize;
    }

    @JsonProperty
    @Parameter(names = {"--db-cache-size"}, description = DbConfig.Descriptions.DB_CACHE_SIZE)
    protected void setDbCacheSize(int dbCacheSize) {
        this.dbCacheSize = dbCacheSize;
    }

    @Override
    public String getMainDb() {
        return mainDb;
    }

    @JsonProperty
    @Parameter(names = {"--db"}, description = DbConfig.Descriptions.MAIN_DB)
    protected void setMainDb(String mainDb) {
        this.mainDb = mainDb;
    }

    @Override
    public boolean isRevalidate() {
        return revalidate;
    }

    @JsonProperty
    @Parameter(names = {"--revalidate"}, description = DbConfig.Descriptions.REVALIDATE, arity = 1)
    protected void setRevalidate(boolean revalidate) {
        this.revalidate = revalidate;
    }

    @Override
    public boolean isRescanDb() {
        return rescanDb;
    }

    @JsonProperty
    @Parameter(names = {"--rescan"}, description = DbConfig.Descriptions.RESCAN_DB, arity = 1)
    protected void setRescanDb(boolean rescanDb) {
        this.rescanDb = rescanDb;
    }

    @Override
    public int getMwm() {
        return Defaults.MWM;
    }

    @Override
    public int getTransactionPacketSize() {
        return Defaults.PACKET_SIZE;
    }

    @Override
    public int getRequestHashSize() {
        return Defaults.REQ_HASH_SIZE;
    }

    @Override
    public double getpReplyRandomTip() {
        return pReplyRandomTip;
    }

    @JsonProperty
    @Parameter(names = {"--p-reply-random"}, description = ProtocolConfig.Descriptions.P_REPLY_RANDOM_TIP)
    protected void setpReplyRandomTip(double pReplyRandomTip) {
        this.pReplyRandomTip = pReplyRandomTip;
    }

    @Override
    public double getpDropTransaction() {
        return pDropTransaction;
    }

    @JsonProperty
    @Parameter(names = {"--p-drop-transaction"}, description = ProtocolConfig.Descriptions.P_DROP_TRANSACTION)
    protected void setpDropTransaction(double pDropTransaction) {
        this.pDropTransaction = pDropTransaction;
    }

    @Override
    public double getpSelectMilestoneChild() {
        return pSelectMilestoneChild;
    }

    @JsonProperty
    @Parameter(names = {"--p-select-milestone"}, description = ProtocolConfig.Descriptions.P_SELECT_MILESTONE)
    protected void setpSelectMilestoneChild(double pSelectMilestoneChild) {
        this.pSelectMilestoneChild = pSelectMilestoneChild;
    }

    @Override
    public double getpSendMilestone() {
        return pSendMilestone;
    }

    @JsonProperty
    @Parameter(names = {"--p-send-milestone"}, description = ProtocolConfig.Descriptions.P_SEND_MILESTONE)
    protected void setpSendMilestone(double pSendMilestone) {
        this.pSendMilestone = pSendMilestone;
    }

    @Override
    public double getpPropagateRequest() {
        return pPropagateRequest;
    }

    @JsonProperty
    @Parameter(names = {"--p-propagate-request"}, description = ProtocolConfig.Descriptions.P_PROPAGATE_REQUEST)
    protected void setpPropagateRequest(double pPropagateRequest) {
        this.pPropagateRequest = pPropagateRequest;
    }

    @Override
    public boolean getLocalSnapshotsEnabled() {
        return this.localSnapshotsEnabled;
    }

    @JsonProperty
    @Parameter(names = {"--local-snapshots-enabled"}, description = SnapshotConfig.Descriptions.LOCAL_SNAPSHOTS_ENABLED,
            arity = 1)
    protected void setLocalSnapshotsEnabled(boolean localSnapshotsEnabled) {
        this.localSnapshotsEnabled = localSnapshotsEnabled;
    }

    @Override
    public boolean getLocalSnapshotsPruningEnabled() {
        return this.localSnapshotsEnabled && this.localSnapshotsPruningEnabled;
    }

    @JsonProperty
    @Parameter(names = {"--local-snapshots-pruning-enabled"}, description =
            SnapshotConfig.Descriptions.LOCAL_SNAPSHOTS_PRUNING_ENABLED, arity = 1)
    protected void setLocalSnapshotsPruningEnabled(boolean localSnapshotsPruningEnabled) {
        this.localSnapshotsPruningEnabled = localSnapshotsPruningEnabled;
    }

    @Override
    public int getLocalSnapshotsPruningDelay() {
        return this.localSnapshotsPruningDelay;
    }

    @JsonProperty
    @Parameter(names = {"--local-snapshots-pruning-delay"}, description =
            SnapshotConfig.Descriptions.LOCAL_SNAPSHOTS_PRUNING_DELAY)
    protected void setLocalSnapshotsPruningDelay(int localSnapshotsPruningDelay) {
        if (localSnapshotsPruningDelay < Defaults.LOCAL_SNAPSHOTS_PRUNING_DELAY_MIN) {
            throw new ParameterException("LOCAL_SNAPSHOTS_PRUNING_DELAY should be at least "
                    + Defaults.LOCAL_SNAPSHOTS_PRUNING_DELAY_MIN
                    + "(found " + localSnapshotsPruningDelay +")");
        }

        this.localSnapshotsPruningDelay = localSnapshotsPruningDelay;
    }

    @Override
    public int getLocalSnapshotsIntervalSynced() {
        return this.localSnapshotsIntervalSynced;
    }

    @JsonProperty
    @Parameter(names = {"--local-snapshots-interval-synced"}, description =
            SnapshotConfig.Descriptions.LOCAL_SNAPSHOTS_INTERVAL_SYNCED)
    protected void setLocalSnapshotsIntervalSynced(int localSnapshotsIntervalSynced) {
        if (localSnapshotsIntervalSynced < 1) {
            throw new ParameterException("LOCAL_SNAPSHOTS_INTERVAL_SYNCED should be at least 1 (found " +
                    localSnapshotsIntervalSynced + ")");
        }

        this.localSnapshotsIntervalSynced = localSnapshotsIntervalSynced;
    }

    @Override
    public int getLocalSnapshotsIntervalUnsynced() {
        return this.localSnapshotsIntervalUnsynced;
    }

    @JsonProperty
    @Parameter(names = {"--local-snapshots-interval-unsynced"}, description =
            SnapshotConfig.Descriptions.LOCAL_SNAPSHOTS_INTERVAL_UNSYNCED)
    protected void setLocalSnapshotsIntervalUnsynced(int localSnapshotsIntervalUnsynced) {
        if (localSnapshotsIntervalUnsynced < 1) {
            throw new ParameterException("LOCAL_SNAPSHOTS_INTERVAL_UNSYNCED should be at least 1 (found " +
                    localSnapshotsIntervalUnsynced + ")");
        }

        this.localSnapshotsIntervalUnsynced = localSnapshotsIntervalUnsynced;
    }

    @Override
    public int getLocalSnapshotsDepth() {
        return this.localSnapshotsDepth;
    }

    @JsonProperty
    @Parameter(names = {"--local-snapshots-depth"}, description = SnapshotConfig.Descriptions.LOCAL_SNAPSHOTS_DEPTH)
    protected void setLocalSnapshotsDepth(int localSnapshotsDepth) {
        if (localSnapshotsDepth < Defaults.LOCAL_SNAPSHOTS_DEPTH_MIN) {
            throw new ParameterException("LOCAL_SNAPSHOTS_DEPTH should be at least "
                    + Defaults.LOCAL_SNAPSHOTS_DEPTH_MIN
                    + "(found " + localSnapshotsDepth + ")");
        }

        this.localSnapshotsDepth = localSnapshotsDepth;
    }

    @Override
    public String getLocalSnapshotsBasePath() {
        return this.localSnapshotsBasePath;
    }

    @JsonProperty
    @Parameter(names = {"--local-snapshots-base-path"}, description =
            SnapshotConfig.Descriptions.LOCAL_SNAPSHOTS_BASE_PATH)
    protected void setLocalSnapshotsBasePath(String localSnapshotsBasePath) {
        this.localSnapshotsBasePath = localSnapshotsBasePath;
    }

    @Override
    public long getSnapshotTime() {
        return Defaults.GLOBAL_SNAPSHOT_TIME;
    }

    @Override
    public String getSnapshotFile() {
        return Defaults.SNAPSHOT_FILE;
    }

    @Override
    public String getSnapshotSignatureFile() {
        return Defaults.SNAPSHOT_SIG_FILE;
    }

    @Override
    public String getPreviousEpochSpentAddressesFiles() {
        return Defaults.PREVIOUS_EPOCHS_SPENT_ADDRESSES_TXT;
    }

    @Override
    public int getMilestoneStartIndex() {
        return Defaults.MILESTONE_START_INDEX;
    }

    @Override
    public int getMaxMilestoneIndex() {
        return Defaults.MAX_MILESTONE_INDEX;
    }

    @Override
    public int getNumberOfKeysInMilestone() {
        return Defaults.NUM_KEYS_IN_MILESTONE;
    }

    @Override
    public String getSpentAddressesDbPath() {
        return spentAddressesDbPath;
    }

    @JsonProperty
    @Parameter(names = {"--spent-addresses-db-path"}, description = SnapshotConfig.Descriptions.SPENT_ADDRESSES_DB_PATH)
    protected void setSpentAddressesDbPath(String spentAddressesDbPath) {
        this.spentAddressesDbPath = spentAddressesDbPath;
    }

    @Override
    public String getSpentAddressesDbLogPath() {
        return spentAddressesDbLogPath;
    }

    @JsonProperty
    @Parameter(names = {"--spent-addresses-db-log-path"}, description = SnapshotConfig.Descriptions.SPENT_ADDRESSES_DB_LOG_PATH)
    protected void setSpentAddressesDbLogPath(String spentAddressesDbLogPath) {
        this.spentAddressesDbLogPath = spentAddressesDbLogPath;
    }

    /**
     * Checks if ZMQ is enabled.
     * @return true if zmqEnableTcp or zmqEnableIpc is set.
     */
    @Override
    public boolean isZmqEnabled() {
        return zmqEnableTcp || zmqEnableIpc;
    }

    /**
     * Activates ZMQ to listen on TCP and IPC.
     * @deprecated Use {@link #setZmqEnableTcp(boolean) and/or {@link #setZmqEnableIpc(boolean)}} instead.
     * @param zmqEnabled true if ZMQ should listen in TCP and IPC.
     */
    @Deprecated
    @JsonProperty
    @Parameter(names = "--zmq-enabled", description = ZMQConfig.Descriptions.ZMQ_ENABLED, arity = 1)
    protected void setZmqEnabled(boolean zmqEnabled) {
        this.zmqEnableTcp = zmqEnabled;
        this.zmqEnableIpc = zmqEnabled;
    }

    @Override
    public boolean isZmqEnableTcp() {
        return zmqEnableTcp;
    }

    @JsonProperty
    @Parameter(names = "--zmq-enable-tcp", description = ZMQConfig.Descriptions.ZMQ_ENABLE_TCP, arity = 1)
    public void setZmqEnableTcp(boolean zmqEnableTcp) {
        this.zmqEnableTcp = zmqEnableTcp;
    }

    @Override
    public boolean isZmqEnableIpc() {
        return zmqEnableIpc;
    }

    @JsonProperty
    @Parameter(names = "--zmq-enable-ipc", description = ZMQConfig.Descriptions.ZMQ_ENABLE_IPC, arity = 1)
    public void setZmqEnableIpc(boolean zmqEnableIpc) {
        this.zmqEnableIpc = zmqEnableIpc;
    }

    @Override
    public int getZmqPort() {
        return zmqPort;
    }

    @JsonProperty
    @Parameter(names = "--zmq-port", description = ZMQConfig.Descriptions.ZMQ_PORT)
    protected void setZmqPort(int zmqPort) {
        this.zmqPort = zmqPort;
        this.zmqEnableTcp = true;
    }

    @Override
    public int getZmqThreads() {
        return zmqThreads;
    }

    @JsonProperty
    @Parameter(names = "--zmq-threads", description = ZMQConfig.Descriptions.ZMQ_THREADS)
    protected void setZmqThreads(int zmqThreads) {
        this.zmqThreads = zmqThreads;
    }

    @Override
    public String getZmqIpc() {
        return zmqIpc;
    }

    @JsonProperty
    @Parameter(names = "--zmq-ipc", description = ZMQConfig.Descriptions.ZMQ_IPC)
    protected void setZmqIpc(String zmqIpc) {
        this.zmqIpc = zmqIpc;
        this.zmqEnableIpc = true;
    }

    @Override
    public int getqSizeNode() {
        return qSizeNode;
    }

    @JsonProperty
    @Parameter(names = "--queue-size", description = NetworkConfig.Descriptions.Q_SIZE_NODE)
    protected void setqSizeNode(int qSizeNode) {
        this.qSizeNode = qSizeNode;
    }

    @Override
    public double getpDropCacheEntry() {
        return pDropCacheEntry;
    }

    @JsonProperty
    @Parameter(names = "--p-drop-cache", description = NetworkConfig.Descriptions.P_DROP_CACHE_ENTRY)
    protected void setpDropCacheEntry(double pDropCacheEntry) {
        this.pDropCacheEntry = pDropCacheEntry;
    }

    @Override
    public int getCacheSizeBytes() {
        return cacheSizeBytes;
    }

    @JsonProperty
    @Parameter(names = "--cache-size", description = NetworkConfig.Descriptions.CACHE_SIZE_BYTES)
    protected void setCacheSizeBytes(int cacheSizeBytes) {
        this.cacheSizeBytes = cacheSizeBytes;
    }

    @Override
    public Hash getCoordinator() {
        return Defaults.COORDINATOR_ADDRESS;
    }

    @Override
    public int getCoordinatorSecurityLevel() {
        return Defaults.COORDINATOR_SECURITY_LEVEL;
    }

    @Override
    public SpongeFactory.Mode getCoordinatorSignatureMode() {
        return Defaults.COORDINATOR_SIGNATURE_MODE;
    }

    @Override
    public boolean isDontValidateTestnetMilestoneSig() {
        return false;
    }

    @Override
    public int getMaxDepth() {
        return maxDepth;
    }

    @JsonProperty
    @Parameter(names = "--max-depth", description = TipSelConfig.Descriptions.MAX_DEPTH)
    protected void setMaxDepth(int maxDepth) {
        this.maxDepth = maxDepth;
    }

    @Override
    public double getAlpha() {
        return alpha;
    }

    @JsonProperty("TIPSELECTION_ALPHA")
    @Parameter(names = "--alpha", description = TipSelConfig.Descriptions.ALPHA)
    protected void setAlpha(double alpha) {
        this.alpha = alpha;
    }

    @Override
    public int getTipSelectionTimeoutSec() {
        return tipSelectionTimeoutSec;
    }

    @JsonProperty
    @Parameter(names = "--tip-selection-timeout-sec", description = TipSelConfig.Descriptions.TIP_SELECTION_TIMEOUT_SEC)
    protected void setTipSelectionTimeoutSec(int tipSelectionTimeoutSec) {
        this.tipSelectionTimeoutSec = tipSelectionTimeoutSec;
    }

    @Override
    public boolean isTipSolidifierEnabled() {
        return tipSolidifierEnabled;
    }

    @JsonProperty
    @Parameter(names = "--tip-solidifier", description = SolidificationConfig.Descriptions.TIP_SOLIDIFIER,
        arity = 1)
    protected void setTipSolidifierEnabled(boolean tipSolidifierEnabled) {
        this.tipSolidifierEnabled = tipSolidifierEnabled;
    }

    @Override
    public int getSolidifierDepth() {
        return solidifierDepth;
    }

    @JsonProperty
    @Parameter(names = {"--solidifier-depth"}, description = SolidificationConfig.Descriptions.SOLIDIFIER_DEPTH)
    protected void setSolidifierDepth(int solidifierDepth) {
        this.solidifierDepth = solidifierDepth;
    }

    @Override
    public int getSolidifierIntervalMillisec() {
        return solidifierIntervalMillisec;
    }

    @JsonProperty
    @Parameter(names = {"--solidifier-interval-millisec"}, description = SolidificationConfig.Descriptions.SOLIDIFIER_INTERVAL_MILLISEC)
    protected void setSolidifierIntervalMillisec(int solidifierIntervalMillisec) {
        this.solidifierIntervalMillisec = solidifierIntervalMillisec;
    }

    @Override
    public int getBelowMaxDepthTransactionLimit() {
        return maxAnalyzedTransactions;
    }

    @JsonProperty
    @Parameter(names = "--max-analyzed-transactions",
        description = TipSelConfig.Descriptions.BELOW_MAX_DEPTH_TRANSACTION_LIMIT)
    protected void setBelowMaxDepthTransactionLimit(int maxAnalyzedTransactions) {
        this.maxAnalyzedTransactions = maxAnalyzedTransactions;
    }

    @Override
    public int getPowThreads() {
        return powThreads;
    }

    @JsonProperty
    @Parameter(names = "--pow-threads", description = PearlDiverConfig.Descriptions.POW_THREADS)
    protected void setPowThreads(int powThreads) {
        this.powThreads = powThreads;
    }

    /**
     * Represents the default values primarily used by the {@link BaseIotaConfig} field initialisation.
     */
    public interface Defaults {
        //API
        int API_PORT = 14265;
        String API_HOST = "localhost";
        List<String> REMOTE_LIMIT_API = IotaUtils.createImmutableList("addNeighbors", "getNeighbors", "removeNeighbors", "attachToTangle", "interruptAttachingToTangle");
        InetAddress REMOTE_LIMIT_API_DEFAULT_HOST = InetAddress.getLoopbackAddress();
        List<InetAddress> REMOTE_LIMIT_API_HOSTS = IotaUtils.createImmutableList(REMOTE_LIMIT_API_DEFAULT_HOST);
        int MAX_FIND_TRANSACTIONS = 100_000;
        int MAX_REQUESTS_LIST = 1_000;
        int MAX_GET_TRYTES = 10_000;
        int MAX_BODY_LENGTH = 1_000_000;
        String REMOTE_AUTH = "";

        //Network
        String NEIGHBORING_SOCKET_ADDRESS = "0.0.0.0";
        int NEIGHBORING_SOCKET_PORT = 15600;
        int RECONNECT_ATTEMPT_INTERVAL_SECONDS = 60;
        boolean AUTO_TETHERING_ENABLED = false;

        int PRE_PROCESS_SLEEP_MILLISEC = 0;

        double P_REMOVE_REQUEST = 0.01d;
        int SEND_LIMIT = -1;
        int MAX_NEIGHBORS = 5;
        boolean DNS_REFRESHER_ENABLED = true;
        boolean DNS_RESOLUTION_ENABLED = true;

        //ixi
        String IXI_DIR = "ixi";

        //DB
        String DB_PATH = "mainnetdb";
        String DB_LOG_PATH = "mainnet.log";
        int DB_CACHE_SIZE = 100_000;
        String ROCKS_DB = "rocksdb";
        boolean REVALIDATE = false;
        boolean RESCAN_DB = false;

        //Protocol
        double P_REPLY_RANDOM_TIP = 0.66d;
        double P_DROP_TRANSACTION = 0d;
        double P_SELECT_MILESTONE_CHILD = 0.7d;
        double P_SEND_MILESTONE = 0.02d;
        double P_PROPAGATE_REQUEST = 0.01d;
        int MWM = 14;
        int PACKET_SIZE = 1650;
        int REQ_HASH_SIZE = 46;
        int QUEUE_SIZE = 1_000;
        double P_DROP_CACHE_ENTRY = 0.02d;
        int CACHE_SIZE_BYTES = 150_000;


        //Zmq
        int ZMQ_THREADS = 1;
        boolean ZMQ_ENABLE_IPC = false;
        String ZMQ_IPC = "ipc://iri";
        boolean ZMQ_ENABLE_TCP = false;
        int ZMQ_PORT = 5556;

        //TipSel
        int MAX_DEPTH = 15;
        double ALPHA = 0.001d;
        int TIP_SELECTION_TIMEOUT_SEC = 60;

        //Tip solidification
<<<<<<< HEAD
        boolean TIP_SOLIDIFIER_ENABLED = false;
=======
        boolean TIP_SOLIDIFIER_ENABLED = true;
        int SOLIDIFIER_DEPTH = 3;
        int SOLIDIFIER_INTERVAL_MILLISEC = 10000;
>>>>>>> 294591c8

        //PearlDiver
        int POW_THREADS = 0;

        //Coo
        Hash COORDINATOR_ADDRESS = HashFactory.ADDRESS.create(
                        "EQSAUZXULTTYZCLNJNTXQTQHOMOFZERHTCGTXOLTVAHKSA9OGAZDEKECURBRIXIJWNPFCQIOVFVVXJVD9");
        int COORDINATOR_SECURITY_LEVEL = 2;
        SpongeFactory.Mode COORDINATOR_SIGNATURE_MODE = SpongeFactory.Mode.KERL;
        int NUM_KEYS_IN_MILESTONE = 23;
        int MAX_MILESTONE_INDEX = 1 << NUM_KEYS_IN_MILESTONE;

        //Snapshot
        boolean LOCAL_SNAPSHOTS_ENABLED = true;
        boolean LOCAL_SNAPSHOTS_PRUNING_ENABLED = false;

        int LOCAL_SNAPSHOTS_PRUNING_DELAY = 40000;
        int LOCAL_SNAPSHOTS_PRUNING_DELAY_MIN = 10;
        int LOCAL_SNAPSHOTS_INTERVAL_SYNCED = 10;
        int LOCAL_SNAPSHOTS_INTERVAL_UNSYNCED = 1000;
        int LOCAL_SNAPSHOTS_DEPTH = 100;
        int LOCAL_SNAPSHOTS_DEPTH_MIN = 100;
        String SPENT_ADDRESSES_DB_PATH = "spent-addresses-db";
        String SPENT_ADDRESSES_DB_LOG_PATH = "spent-addresses-log";

        String LOCAL_SNAPSHOTS_BASE_PATH = "mainnet";
        String SNAPSHOT_FILE = "/snapshotMainnet.txt";
        String SNAPSHOT_SIG_FILE = "/snapshotMainnet.sig";
        String PREVIOUS_EPOCHS_SPENT_ADDRESSES_TXT =
                "/previousEpochsSpentAddresses1.txt /previousEpochsSpentAddresses2.txt " +
                        "/previousEpochsSpentAddresses3.txt";
        long GLOBAL_SNAPSHOT_TIME = 1554904800;
        int MILESTONE_START_INDEX = 1050000;
        int MAX_ANALYZED_TXS = 20_000;

    }
}<|MERGE_RESOLUTION|>--- conflicted
+++ resolved
@@ -1003,13 +1003,9 @@
         int TIP_SELECTION_TIMEOUT_SEC = 60;
 
         //Tip solidification
-<<<<<<< HEAD
-        boolean TIP_SOLIDIFIER_ENABLED = false;
-=======
         boolean TIP_SOLIDIFIER_ENABLED = true;
         int SOLIDIFIER_DEPTH = 3;
         int SOLIDIFIER_INTERVAL_MILLISEC = 10000;
->>>>>>> 294591c8
 
         //PearlDiver
         int POW_THREADS = 0;
