package com.iota.iri.conf;

import java.net.InetAddress;
import java.util.List;

/**
 * Configurations for node API
 */
public interface APIConfig extends Config {


    /**
     * Default Value: {@value BaseIotaConfig.Defaults#API_PORT}
     *
     * @return {@value APIConfig.Descriptions#PORT}
     */
    int getPort();

    /**
     * Default Value: {@value BaseIotaConfig.Defaults#API_HOST}
     *
     * @return {@value APIConfig.Descriptions#API_HOST}
     */
    String getApiHost();


    /**
     * Default Value: {@link BaseIotaConfig.Defaults#REMOTE_LIMIT_API}
     *
     * @return {@value APIConfig.Descriptions#REMOTE_LIMIT_API}
     */
    List<String> getRemoteLimitApi();

    /**
<<<<<<< HEAD
     * Default Value: {@link BaseIotaConfig.Defaults#MAX_FIND_TRANSACTIONS}
     *
     * @return {@value APIConfig.Descriptions#MAX_FIND_TRANSACTIONS}
=======
     * @return {@value Descriptions#REMOTE_TRUSTED_API_HOSTS}
     */
    List<InetAddress> getRemoteTrustedApiHosts();

    /**
     * @return {@value Descriptions#MAX_FIND_TRANSACTIONS}
>>>>>>> 95449b50
     */
    int getMaxFindTransactions();

    /**
     * Default Value: {@link BaseIotaConfig.Defaults#MAX_REQUESTS_LIST}
     *
     * @return {@value APIConfig.Descriptions#MAX_REQUESTS_LIST}
     */
    int getMaxRequestsList();

    /**
     * Default Value: {@value BaseIotaConfig.Defaults#MAX_GET_TRYTES}
     *
     * @return {@value APIConfig.Descriptions#MAX_GET_TRYTES}
     */
    int getMaxGetTrytes();

    /**
     * Default Value: {@value BaseIotaConfig.Defaults#MAX_BODY_LENGTH}
     *
     * @return {@value APIConfig.Descriptions#MAX_BODY_LENGTH}
     */
    int getMaxBodyLength();

    /**
     * Default Value: {@value BaseIotaConfig.Defaults#REMOTE_AUTH}
     *
     * @return {@value APIConfig.Descriptions#REMOTE_AUTH}
     */
    String getRemoteAuth();

    /**
     * These descriptions are used by JCommander when you enter <code>java iri.jar --help</code> at the command line.
     */
    interface Descriptions {
        String PORT = "The port that will be used by the API.";
        String API_HOST = "The host on which the API will listen to. Set to 0.0.0.0 to accept any host.";
        String REMOTE_LIMIT_API = "Commands that should be ignored by API.";
        String REMOTE_TRUSTED_API_HOSTS = "Open the API interface to defined hosts. You can specify multiple hosts in a comma separated list \"--remote-trusted-api-hosts 192.168.0.55,10.0.0.10\". You must also provide the \"--remote\" parameter. Warning: \"--remote-limit-api\" will have no effect for these hosts.";
        String REMOTE_AUTH = "A string in the form of <user>:<password>. Used to access the API. You can provide a clear text or an hashed password.";
        String MAX_FIND_TRANSACTIONS = "The maximal number of transactions that may be returned by the \"findTransactions\" API call. If the number of transactions found exceeds this number an error will be returned.";
        String MAX_REQUESTS_LIST = "The maximal number of parameters one can place in an API call. If the number parameters exceeds this number an error will be returned";
        String MAX_GET_TRYTES = "The maximal number of trytes that may be returned by the \"getTrytes\" API call. If the number of transactions found exceeds this number an error will be returned.";
        String MAX_BODY_LENGTH = "The maximal number of characters the body of an API call may hold. If a request body length exceeds this number an error will be returned.";
        String REMOTE = "Open the API interface to any host. Equivalent to \"--api-host 0.0.0.0\"";
    }
}<|MERGE_RESOLUTION|>--- conflicted
+++ resolved
@@ -31,19 +31,15 @@
      */
     List<String> getRemoteLimitApi();
 
-    /**
-<<<<<<< HEAD
-     * Default Value: {@link BaseIotaConfig.Defaults#MAX_FIND_TRANSACTIONS}
-     *
-     * @return {@value APIConfig.Descriptions#MAX_FIND_TRANSACTIONS}
-=======
+   /**
      * @return {@value Descriptions#REMOTE_TRUSTED_API_HOSTS}
      */
     List<InetAddress> getRemoteTrustedApiHosts();
 
     /**
-     * @return {@value Descriptions#MAX_FIND_TRANSACTIONS}
->>>>>>> 95449b50
+     * Default Value: {@link BaseIotaConfig.Defaults#MAX_FIND_TRANSACTIONS}
+     *
+     * @return {@value APIConfig.Descriptions#MAX_FIND_TRANSACTIONS}
      */
     int getMaxFindTransactions();
 
