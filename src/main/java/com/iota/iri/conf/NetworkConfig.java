package com.iota.iri.conf;

import java.util.List;

/**
 * Configurations for the node networking. Including ports, DNS settings, list of neighbors,
 * and various optimization parameters.
 */
public interface NetworkConfig extends Config {

    /**
<<<<<<< HEAD
     * Default Value: {@value BaseIotaConfig.Defaults#UDP_RECEIVER_PORT}
     *
     * @return {@value NetworkConfig.Descriptions#UDP_RECEIVER_PORT}
=======
     * @return Descriptions#NEIGHBORING_SOCKET_ADDRESS
>>>>>>> 95449b50
     */
    String getNeighboringSocketAddress();

    /**
<<<<<<< HEAD
     * Default Value: {@value BaseIotaConfig.Defaults#TCP_RECEIVER_PORT}
     *
     * @return {@value NetworkConfig.Descriptions#TCP_RECEIVER_PORT}
=======
     * @return Descriptions#NEIGHBORING_SOCKET_PORT
>>>>>>> 95449b50
     */
    int getNeighboringSocketPort();

    /**
     *
     * @return Descriptions#RECONNECT_ATTEMPT_INTERVAL_SECONDS
     */
    int getReconnectAttemptIntervalSeconds();

    /**
     * @return Descriptions#AUTO_TETHERING_ENABLED
     */
    boolean isAutoTetheringEnabled();

    /**
     * Default Value: {@value BaseIotaConfig.Defaults#P_REMOVE_REQUEST}
     *
     * @return {@value NetworkConfig.Descriptions#P_REMOVE_REQUEST}
     */
    double getpRemoveRequest();

    /**
     * Default Value: {@value BaseIotaConfig.Defaults#SEND_LIMIT}
     *
     * @return {@value NetworkConfig.Descriptions#SEND_LIMIT}
     */
    int getSendLimit();

    /**
<<<<<<< HEAD
     * Default Value: {@value BaseIotaConfig.Defaults#MAX_PEERS}
     *
     * @return {@value NetworkConfig.Descriptions#MAX_PEERS}
=======
     * @return Descriptions#MAX_NEIGHBORS
>>>>>>> 95449b50
     */
    int getMaxNeighbors();

    /**
     * Default Value: {@value BaseIotaConfig.Defaults#DNS_REFRESHER_ENABLED}
     *
     * @return {@value NetworkConfig.Descriptions#DNS_REFRESHER_ENABLED}
     */
    boolean isDnsRefresherEnabled();

    /**
     * Default Value: {@value BaseIotaConfig.Defaults#DNS_RESOLUTION_ENABLED}
     *
     * @return {@value NetworkConfig.Descriptions#DNS_RESOLUTION_ENABLED}
     */
    boolean isDnsResolutionEnabled();

    /**
     * Default Value: {@code {}}
     *
     * @return {@value NetworkConfig.Descriptions#NEIGHBORS}
     */
    List<String> getNeighbors();

    /**
     * Default Value: {@value BaseIotaConfig.Defaults#QUEUE_SIZE}
     * @return {@value NetworkConfig.Descriptions#Q_SIZE_NODE}
     */
    int getqSizeNode();

    /**
     * Default Value: {@value BaseIotaConfig.Defaults#P_DROP_CACHE_ENTRY}
     *
     * @return {@value NetworkConfig.Descriptions#P_DROP_CACHE_ENTRY}
     */
    double getpDropCacheEntry();

    /**
     * Default Value: {@value BaseIotaConfig.Defaults#CACHE_SIZE_BYTES}
     *
     * @return {@value NetworkConfig.Descriptions#CACHE_SIZE_BYTES}
     */
    int getCacheSizeBytes();

    interface Descriptions {
        String NEIGHBORING_SOCKET_ADDRESS = "The address to bind the TCP server socket to.";
        String NEIGHBORING_SOCKET_PORT = "The TCP Receiver Port.";
        String RECONNECT_ATTEMPT_INTERVAL_SECONDS = "The interval at which to reconnect to wanted neighbors.";
        String AUTO_TETHERING_ENABLED = "Whether to accept new connections from unknown neighbors. "
                + "Unknown meaning neighbors which are not defined in the config and were not added via addNeighbors.";
        String P_REMOVE_REQUEST = DescriptionHelper.PROB_OF + " stopping to request a transaction. This number should be " +
                "closer to 0 so non-existing transaction hashes will eventually be removed.";
        String SEND_LIMIT = "The maximum number of packets that may be sent by this node in a 1 second interval. If this number is below 0 then there is no limit.";
        String MAX_NEIGHBORS = "The maximum number of neighbors allowed to be connected.";
        String DNS_REFRESHER_ENABLED = "Reconnect to neighbors that have dynamic IPs.";
        String DNS_RESOLUTION_ENABLED = "Enable using DNS for neighbor peering.";
        String NEIGHBORS = "Urls of neighbor iota nodes.";
        String Q_SIZE_NODE = "The size of the REPLY, BROADCAST, and RECEIVE network queues.";
        String P_DROP_CACHE_ENTRY = DescriptionHelper.PROB_OF +
                "dropping recently seen transactions out of the network cache. " +
                "It may relieve cases of spam or transactions that weren't stored properly in the database";
        String CACHE_SIZE_BYTES = "The size of the network cache in bytes";
    }
}<|MERGE_RESOLUTION|>--- conflicted
+++ resolved
@@ -9,24 +9,14 @@
 public interface NetworkConfig extends Config {
 
     /**
-<<<<<<< HEAD
-     * Default Value: {@value BaseIotaConfig.Defaults#UDP_RECEIVER_PORT}
      *
-     * @return {@value NetworkConfig.Descriptions#UDP_RECEIVER_PORT}
-=======
      * @return Descriptions#NEIGHBORING_SOCKET_ADDRESS
->>>>>>> 95449b50
      */
     String getNeighboringSocketAddress();
 
     /**
-<<<<<<< HEAD
-     * Default Value: {@value BaseIotaConfig.Defaults#TCP_RECEIVER_PORT}
      *
-     * @return {@value NetworkConfig.Descriptions#TCP_RECEIVER_PORT}
-=======
      * @return Descriptions#NEIGHBORING_SOCKET_PORT
->>>>>>> 95449b50
      */
     int getNeighboringSocketPort();
 
@@ -56,13 +46,8 @@
     int getSendLimit();
 
     /**
-<<<<<<< HEAD
-     * Default Value: {@value BaseIotaConfig.Defaults#MAX_PEERS}
      *
-     * @return {@value NetworkConfig.Descriptions#MAX_PEERS}
-=======
      * @return Descriptions#MAX_NEIGHBORS
->>>>>>> 95449b50
      */
     int getMaxNeighbors();
 
